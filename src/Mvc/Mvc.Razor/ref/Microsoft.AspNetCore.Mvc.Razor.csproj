<!-- This file is automatically generated. -->
<Project Sdk="Microsoft.NET.Sdk">
  <PropertyGroup>
    <TargetFrameworks>$(DefaultNetCoreTargetFramework)</TargetFrameworks>
  </PropertyGroup>
<<<<<<< HEAD
  <ItemGroup Condition="'$(TargetFramework)' == 'netcoreapp3.0'">
    <Compile Include="Microsoft.AspNetCore.Mvc.Razor.netcoreapp3.0.cs" />
    <Compile Include="Microsoft.AspNetCore.Mvc.Razor.Manual.cs" />
    <Compile Include="../src/Properties/AssemblyInfo.cs" />
    <Reference Include="Microsoft.AspNetCore.Mvc.ViewFeatures" />
    <Reference Include="Microsoft.AspNetCore.Razor.Runtime" />
    <Reference Include="Microsoft.Extensions.Caching.Memory" />
    <Reference Include="Microsoft.Extensions.FileProviders.Composite" />
=======
  <ItemGroup Condition="'$(TargetFramework)' == '$(DefaultNetCoreTargetFramework)'">
    <Compile Include="Microsoft.AspNetCore.Mvc.Razor.netcoreapp.cs" />
    <Reference Include="Microsoft.AspNetCore.Mvc.ViewFeatures"  />
    <Reference Include="Microsoft.AspNetCore.Razor.Runtime"  />
    <Reference Include="Microsoft.Extensions.Caching.Memory"  />
    <Reference Include="Microsoft.Extensions.FileProviders.Composite"  />
>>>>>>> bc75981e
  </ItemGroup>
</Project><|MERGE_RESOLUTION|>--- conflicted
+++ resolved
@@ -3,22 +3,13 @@
   <PropertyGroup>
     <TargetFrameworks>$(DefaultNetCoreTargetFramework)</TargetFrameworks>
   </PropertyGroup>
-<<<<<<< HEAD
-  <ItemGroup Condition="'$(TargetFramework)' == 'netcoreapp3.0'">
-    <Compile Include="Microsoft.AspNetCore.Mvc.Razor.netcoreapp3.0.cs" />
+  <ItemGroup Condition="'$(TargetFramework)' == '$(DefaultNetCoreTargetFramework)'">
+    <Compile Include="Microsoft.AspNetCore.Mvc.Razor.netcoreapp.cs" />
     <Compile Include="Microsoft.AspNetCore.Mvc.Razor.Manual.cs" />
     <Compile Include="../src/Properties/AssemblyInfo.cs" />
     <Reference Include="Microsoft.AspNetCore.Mvc.ViewFeatures" />
     <Reference Include="Microsoft.AspNetCore.Razor.Runtime" />
     <Reference Include="Microsoft.Extensions.Caching.Memory" />
     <Reference Include="Microsoft.Extensions.FileProviders.Composite" />
-=======
-  <ItemGroup Condition="'$(TargetFramework)' == '$(DefaultNetCoreTargetFramework)'">
-    <Compile Include="Microsoft.AspNetCore.Mvc.Razor.netcoreapp.cs" />
-    <Reference Include="Microsoft.AspNetCore.Mvc.ViewFeatures"  />
-    <Reference Include="Microsoft.AspNetCore.Razor.Runtime"  />
-    <Reference Include="Microsoft.Extensions.Caching.Memory"  />
-    <Reference Include="Microsoft.Extensions.FileProviders.Composite"  />
->>>>>>> bc75981e
   </ItemGroup>
 </Project>