<?xml version="1.0" encoding="utf-8"?>
<configuration>
  <packageSources>
    <clear />
    <!--Begin: Package sources managed by Dependency Flow automation. Do not edit the sources below.-->
    <!--  Begin: Package sources from dotnet-efcore -->
    <add key="darc-int-dotnet-efcore-efc2924" value="https://pkgs.dev.azure.com/dnceng/_packaging/darc-int-dotnet-efcore-efc2924e/nuget/v3/index.json" />
    <!--  End: Package sources from dotnet-efcore -->
    <!--  Begin: Package sources from dotnet-runtime -->
    <add key="darc-int-dotnet-runtime-c636bbd" value="https://pkgs.dev.azure.com/dnceng/_packaging/darc-int-dotnet-runtime-c636bbdc/nuget/v3/index.json" />
    <!--  End: Package sources from dotnet-runtime -->
    <!--End: Package sources managed by Dependency Flow automation. Do not edit the sources above.-->
    <add key="dotnet-eng" value="https://pkgs.dev.azure.com/dnceng/public/_packaging/dotnet-eng/nuget/v3/index.json" />
    <add key="dotnet-tools" value="https://pkgs.dev.azure.com/dnceng/public/_packaging/dotnet-tools/nuget/v3/index.json" />
    <add key="dotnet5" value="https://pkgs.dev.azure.com/dnceng/public/_packaging/dotnet5/nuget/v3/index.json" />
    <add key="dotnet5-transport" value="https://pkgs.dev.azure.com/dnceng/public/_packaging/dotnet5-transport/nuget/v3/index.json" />
<<<<<<< HEAD
=======
    <add key="dotnet6" value="https://pkgs.dev.azure.com/dnceng/public/_packaging/dotnet6/nuget/v3/index.json" />
    <add key="dotnet6-transport" value="https://pkgs.dev.azure.com/dnceng/public/_packaging/dotnet6-transport/nuget/v3/index.json" />
    <add key="dotnet-experimental" value="https://pkgs.dev.azure.com/dnceng/public/_packaging/dotnet-experimental/nuget/v3/index.json" />
>>>>>>> 6a03ec21
    <add key="dotnet-public" value="https://pkgs.dev.azure.com/dnceng/public/_packaging/dotnet-public/nuget/v3/index.json" />
    <!-- Used for the SiteExtension 3.1 bits that are included in the 5.0 build -->
    <add key="dotnet31-transport" value="https://pkgs.dev.azure.com/dnceng/public/_packaging/dotnet3.1-transport/nuget/v3/index.json" />
  </packageSources>
<<<<<<< HEAD
  <disabledPackageSources>
    <!--Begin: Package sources managed by Dependency Flow automation. Do not edit the sources below.-->
    <add key="darc-int-dotnet-efcore-1ee6b62" value="true" />
    <add key="darc-int-dotnet-runtime-cb5f173" value="true" />
    <add key="darc-int-dotnet-efcore-8c89ec4" value="true" />
    <add key="darc-int-dotnet-efcore-9322ea3" value="true" />
    <add key="darc-int-dotnet-efcore-d5943e6" value="true" />
    <add key="darc-int-dotnet-efcore-8741b87" value="true" />
    <add key="darc-int-dotnet-efcore-ff5f100" value="true" />
    <add key="darc-int-dotnet-runtime-f37e9a0" value="true" />
    <add key="darc-int-dotnet-runtime-d070c3f" value="true" />
    <add key="darc-int-dotnet-runtime-c37365f" value="true" />
    <add key="darc-int-dotnet-runtime-75b9165" value="true" />
    <add key="darc-int-dotnet-runtime-8552839" value="true" />
    <add key="darc-int-dotnet-runtime-44db96a" value="true" />
    <add key="darc-int-dotnet-runtime-fe8a2d0" value="true" />
    <add key="darc-int-dotnet-runtime-eae88cc" value="true" />
    <!--  Begin: Package sources from dotnet-runtime -->
    <!--End: Package sources managed by Dependency Flow automation. Do not edit the sources above.-->
    <add key="darc-int-dotnet-runtime-c636bbd" value="true" />
    <add key="darc-int-dotnet-runtime-c636bbd" value="true" />
    <!--  End: Package sources from dotnet-runtime -->
    <!--  Begin: Package sources from dotnet-efcore -->
    <add key="darc-int-dotnet-efcore-efc2924" value="true" />
    <add key="darc-int-dotnet-efcore-efc2924" value="true" />
    <!--  End: Package sources from dotnet-efcore -->
  </disabledPackageSources>
=======
  <disabledPackageSources />
>>>>>>> 6a03ec21
</configuration><|MERGE_RESOLUTION|>--- conflicted
+++ resolved
@@ -14,45 +14,12 @@
     <add key="dotnet-tools" value="https://pkgs.dev.azure.com/dnceng/public/_packaging/dotnet-tools/nuget/v3/index.json" />
     <add key="dotnet5" value="https://pkgs.dev.azure.com/dnceng/public/_packaging/dotnet5/nuget/v3/index.json" />
     <add key="dotnet5-transport" value="https://pkgs.dev.azure.com/dnceng/public/_packaging/dotnet5-transport/nuget/v3/index.json" />
-<<<<<<< HEAD
-=======
     <add key="dotnet6" value="https://pkgs.dev.azure.com/dnceng/public/_packaging/dotnet6/nuget/v3/index.json" />
     <add key="dotnet6-transport" value="https://pkgs.dev.azure.com/dnceng/public/_packaging/dotnet6-transport/nuget/v3/index.json" />
     <add key="dotnet-experimental" value="https://pkgs.dev.azure.com/dnceng/public/_packaging/dotnet-experimental/nuget/v3/index.json" />
->>>>>>> 6a03ec21
     <add key="dotnet-public" value="https://pkgs.dev.azure.com/dnceng/public/_packaging/dotnet-public/nuget/v3/index.json" />
     <!-- Used for the SiteExtension 3.1 bits that are included in the 5.0 build -->
     <add key="dotnet31-transport" value="https://pkgs.dev.azure.com/dnceng/public/_packaging/dotnet3.1-transport/nuget/v3/index.json" />
   </packageSources>
-<<<<<<< HEAD
-  <disabledPackageSources>
-    <!--Begin: Package sources managed by Dependency Flow automation. Do not edit the sources below.-->
-    <add key="darc-int-dotnet-efcore-1ee6b62" value="true" />
-    <add key="darc-int-dotnet-runtime-cb5f173" value="true" />
-    <add key="darc-int-dotnet-efcore-8c89ec4" value="true" />
-    <add key="darc-int-dotnet-efcore-9322ea3" value="true" />
-    <add key="darc-int-dotnet-efcore-d5943e6" value="true" />
-    <add key="darc-int-dotnet-efcore-8741b87" value="true" />
-    <add key="darc-int-dotnet-efcore-ff5f100" value="true" />
-    <add key="darc-int-dotnet-runtime-f37e9a0" value="true" />
-    <add key="darc-int-dotnet-runtime-d070c3f" value="true" />
-    <add key="darc-int-dotnet-runtime-c37365f" value="true" />
-    <add key="darc-int-dotnet-runtime-75b9165" value="true" />
-    <add key="darc-int-dotnet-runtime-8552839" value="true" />
-    <add key="darc-int-dotnet-runtime-44db96a" value="true" />
-    <add key="darc-int-dotnet-runtime-fe8a2d0" value="true" />
-    <add key="darc-int-dotnet-runtime-eae88cc" value="true" />
-    <!--  Begin: Package sources from dotnet-runtime -->
-    <!--End: Package sources managed by Dependency Flow automation. Do not edit the sources above.-->
-    <add key="darc-int-dotnet-runtime-c636bbd" value="true" />
-    <add key="darc-int-dotnet-runtime-c636bbd" value="true" />
-    <!--  End: Package sources from dotnet-runtime -->
-    <!--  Begin: Package sources from dotnet-efcore -->
-    <add key="darc-int-dotnet-efcore-efc2924" value="true" />
-    <add key="darc-int-dotnet-efcore-efc2924" value="true" />
-    <!--  End: Package sources from dotnet-efcore -->
-  </disabledPackageSources>
-=======
   <disabledPackageSources />
->>>>>>> 6a03ec21
 </configuration>