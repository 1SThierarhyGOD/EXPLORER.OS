<?xml version="1.0" encoding="utf-8"?>
<configuration>
  <packageSources>
    <clear />
    <!--Begin: Package sources managed by Dependency Flow automation. Do not edit the sources below.-->
    <!--  Begin: Package sources from dotnet-aspnetcore-tooling -->
    <add key="darc-int-dotnet-aspnetcore-tooling-9876229" value="https://pkgs.dev.azure.com/dnceng/_packaging/darc-int-dotnet-aspnetcore-tooling-9876229d/nuget/v3/index.json" />
    <!--  End: Package sources from dotnet-aspnetcore-tooling -->
    <!--  Begin: Package sources from dotnet-corefx -->
    <add key="darc-int-dotnet-corefx-9f21c83" value="https://pkgs.dev.azure.com/dnceng/_packaging/darc-int-dotnet-corefx-9f21c832/nuget/v3/index.json" />
    <!--  End: Package sources from dotnet-corefx -->
    <!--  Begin: Package sources from dotnet-core-setup -->
    <add key="darc-int-dotnet-core-setup-d0e340e" value="https://pkgs.dev.azure.com/dnceng/_packaging/darc-int-dotnet-core-setup-d0e340e1/nuget/v3/index.json" />
    <!--  End: Package sources from dotnet-core-setup -->
    <!--  Begin: Package sources from dotnet-efcore -->
    <add key="darc-int-dotnet-efcore-21ecf99" value="https://pkgs.dev.azure.com/dnceng/_packaging/darc-int-dotnet-efcore-21ecf999/nuget/v3/index.json" />
    <!--  End: Package sources from dotnet-efcore -->
    <!--  Begin: Package sources from dotnet-extensions -->
    <add key="darc-int-dotnet-extensions-56ad317" value="https://pkgs.dev.azure.com/dnceng/_packaging/darc-int-dotnet-extensions-56ad317c/nuget/v3/index.json" />
    <!--  End: Package sources from dotnet-extensions -->
    <!--End: Package sources managed by Dependency Flow automation. Do not edit the sources above.-->
    <add key="dotnet-core" value="https://dotnetfeed.blob.core.windows.net/dotnet-core/index.json" />
    <add key="dotnet-eng" value="https://pkgs.dev.azure.com/dnceng/public/_packaging/dotnet-eng/nuget/v3/index.json" />
    <add key="dotnet3.1" value="https://pkgs.dev.azure.com/dnceng/public/_packaging/dotnet3.1/nuget/v3/index.json" />
    <add key="dotnet3.1-transport" value="https://pkgs.dev.azure.com/dnceng/public/_packaging/dotnet3.1-transport/nuget/v3/index.json" />
    <add key="dotnet-public" value="https://pkgs.dev.azure.com/dnceng/public/_packaging/dotnet-public/nuget/v3/index.json" />
  </packageSources>
  <disabledPackageSources>
    <clear />
    <!--Begin: Package sources managed by Dependency Flow automation. Do not edit the sources below.-->
    <!--  Begin: Package sources from dotnet-extensions -->
    <add key="darc-int-dotnet-extensions-56ad317" value="true" />
    <!--End: Package sources managed by Dependency Flow automation. Do not edit the sources above.-->
    <add key="darc-int-dotnet-extensions-4210e7d" value="true" />
    <add key="darc-int-dotnet-extensions-4210e7d" value="true" />
    <!--  End: Package sources from dotnet-extensions -->
    <!--  Begin: Package sources from dotnet-aspnetcore-tooling -->
<<<<<<< HEAD
    <add key="darc-int-dotnet-aspnetcore-tooling-9876229" value="true" />
    <add key="darc-int-dotnet-aspnetcore-tooling-46eb078" value="true" />
    <add key="darc-int-dotnet-aspnetcore-tooling-bcc2619" value="true" />
    <add key="darc-int-dotnet-aspnetcore-tooling-814651c" value="true" />
    <add key="darc-int-dotnet-aspnetcore-tooling-a2af81e" value="true" />
    <add key="darc-int-dotnet-aspnetcore-tooling-7f55323" value="true" />
    <add key="darc-int-dotnet-aspnetcore-tooling-1756aa6" value="true" />
    <add key="darc-int-dotnet-aspnetcore-tooling-1756aa6" value="true" />
    <add key="darc-int-dotnet-aspnetcore-tooling-1756aa6" value="true" />
    <add key="darc-int-dotnet-aspnetcore-tooling-1756aa6" value="true" />
    <add key="darc-int-dotnet-aspnetcore-tooling-1756aa6" value="true" />
    <add key="darc-int-dotnet-aspnetcore-tooling-1756aa6" value="true" />
=======
>>>>>>> dd5d9903
    <add key="darc-int-dotnet-aspnetcore-tooling-1756aa6" value="true" />
    <add key="darc-int-dotnet-aspnetcore-tooling-c493ee9" value="true" />
    <add key="darc-int-dotnet-aspnetcore-tooling-7f783df" value="true" />
    <add key="darc-int-dotnet-aspnetcore-tooling-7f783df" value="true" />
    <!--  End: Package sources from dotnet-aspnetcore-tooling -->
    <!--  Begin: Package sources from dotnet-efcore -->
<<<<<<< HEAD
    <add key="darc-int-dotnet-efcore-21ecf99" value="true" />
    <add key="darc-int-dotnet-efcore-251e53f" value="true" />
    <add key="darc-int-dotnet-efcore-0538c82" value="true" />
    <add key="darc-int-dotnet-efcore-f67b6e3" value="true" />
    <add key="darc-int-dotnet-efcore-591ae9d" value="true" />
    <add key="darc-int-dotnet-efcore-c5fbb99" value="true" />
    <add key="darc-int-dotnet-efcore-5b7fc58" value="true" />
    <add key="darc-int-dotnet-efcore-5b7fc58" value="true" />
    <add key="darc-int-dotnet-efcore-5b7fc58" value="true" />
    <add key="darc-int-dotnet-efcore-5b7fc58" value="true" />
    <add key="darc-int-dotnet-efcore-5b7fc58" value="true" />
    <add key="darc-int-dotnet-efcore-5b7fc58" value="true" />
=======
>>>>>>> dd5d9903
    <add key="darc-int-dotnet-efcore-5b7fc58" value="true" />
    <add key="darc-int-dotnet-efcore-d078590" value="true" />
    <add key="darc-int-dotnet-efcore-d078590" value="true" />
    <!--  End: Package sources from dotnet-efcore -->
    <!--  Begin: Package sources from dotnet-core-setup -->
<<<<<<< HEAD
    <add key="darc-int-dotnet-core-setup-d0e340e" value="true" />
    <add key="darc-int-dotnet-core-setup-c256022" value="true" />
    <add key="darc-int-dotnet-core-setup-8463a94" value="true" />
    <add key="darc-int-dotnet-core-setup-9f34d80" value="true" />
    <add key="darc-int-dotnet-core-setup-64df28e" value="true" />
    <add key="darc-int-dotnet-core-setup-64df28e" value="true" />
    <add key="darc-int-dotnet-core-setup-64df28e" value="true" />
    <add key="darc-int-dotnet-core-setup-64df28e" value="true" />
    <add key="darc-int-dotnet-core-setup-64df28e" value="true" />
    <add key="darc-int-dotnet-core-setup-64df28e" value="true" />
    <add key="darc-int-dotnet-core-setup-64df28e" value="true" />
    <add key="darc-int-dotnet-core-setup-64df28e" value="true" />
=======
>>>>>>> dd5d9903
    <add key="darc-int-dotnet-core-setup-64df28e" value="true" />
    <add key="darc-int-dotnet-core-setup-0267ad0" value="true" />
    <add key="darc-int-dotnet-core-setup-0267ad0" value="true" />
    <!--  End: Package sources from dotnet-core-setup -->
    <!--  Begin: Package sources from dotnet-corefx -->
<<<<<<< HEAD
    <add key="darc-int-dotnet-corefx-9f21c83" value="true" />
    <add key="darc-int-dotnet-corefx-9f21c83" value="true" />
    <add key="darc-int-dotnet-corefx-f12876b" value="true" />
    <add key="darc-int-dotnet-corefx-9299d90" value="true" />
    <add key="darc-int-dotnet-corefx-9299d90" value="true" />
    <add key="darc-int-dotnet-corefx-9299d90" value="true" />
    <add key="darc-int-dotnet-corefx-9299d90" value="true" />
    <add key="darc-int-dotnet-corefx-9299d90" value="true" />
    <add key="darc-int-dotnet-corefx-9299d90" value="true" />
    <add key="darc-int-dotnet-corefx-9299d90" value="true" />
    <add key="darc-int-dotnet-corefx-9299d90" value="true" />
    <add key="darc-int-dotnet-corefx-9299d90" value="true" />
=======
>>>>>>> dd5d9903
    <add key="darc-int-dotnet-corefx-9299d90" value="true" />
    <add key="darc-int-dotnet-corefx-50a99d5" value="true" />
    <add key="darc-int-dotnet-corefx-50a99d5" value="true" />
    <!--  End: Package sources from dotnet-corefx -->
  </disabledPackageSources>
</configuration><|MERGE_RESOLUTION|>--- conflicted
+++ resolved
@@ -35,7 +35,6 @@
     <add key="darc-int-dotnet-extensions-4210e7d" value="true" />
     <!--  End: Package sources from dotnet-extensions -->
     <!--  Begin: Package sources from dotnet-aspnetcore-tooling -->
-<<<<<<< HEAD
     <add key="darc-int-dotnet-aspnetcore-tooling-9876229" value="true" />
     <add key="darc-int-dotnet-aspnetcore-tooling-46eb078" value="true" />
     <add key="darc-int-dotnet-aspnetcore-tooling-bcc2619" value="true" />
@@ -48,15 +47,12 @@
     <add key="darc-int-dotnet-aspnetcore-tooling-1756aa6" value="true" />
     <add key="darc-int-dotnet-aspnetcore-tooling-1756aa6" value="true" />
     <add key="darc-int-dotnet-aspnetcore-tooling-1756aa6" value="true" />
-=======
->>>>>>> dd5d9903
     <add key="darc-int-dotnet-aspnetcore-tooling-1756aa6" value="true" />
     <add key="darc-int-dotnet-aspnetcore-tooling-c493ee9" value="true" />
     <add key="darc-int-dotnet-aspnetcore-tooling-7f783df" value="true" />
     <add key="darc-int-dotnet-aspnetcore-tooling-7f783df" value="true" />
     <!--  End: Package sources from dotnet-aspnetcore-tooling -->
     <!--  Begin: Package sources from dotnet-efcore -->
-<<<<<<< HEAD
     <add key="darc-int-dotnet-efcore-21ecf99" value="true" />
     <add key="darc-int-dotnet-efcore-251e53f" value="true" />
     <add key="darc-int-dotnet-efcore-0538c82" value="true" />
@@ -69,14 +65,11 @@
     <add key="darc-int-dotnet-efcore-5b7fc58" value="true" />
     <add key="darc-int-dotnet-efcore-5b7fc58" value="true" />
     <add key="darc-int-dotnet-efcore-5b7fc58" value="true" />
-=======
->>>>>>> dd5d9903
     <add key="darc-int-dotnet-efcore-5b7fc58" value="true" />
     <add key="darc-int-dotnet-efcore-d078590" value="true" />
     <add key="darc-int-dotnet-efcore-d078590" value="true" />
     <!--  End: Package sources from dotnet-efcore -->
     <!--  Begin: Package sources from dotnet-core-setup -->
-<<<<<<< HEAD
     <add key="darc-int-dotnet-core-setup-d0e340e" value="true" />
     <add key="darc-int-dotnet-core-setup-c256022" value="true" />
     <add key="darc-int-dotnet-core-setup-8463a94" value="true" />
@@ -89,14 +82,11 @@
     <add key="darc-int-dotnet-core-setup-64df28e" value="true" />
     <add key="darc-int-dotnet-core-setup-64df28e" value="true" />
     <add key="darc-int-dotnet-core-setup-64df28e" value="true" />
-=======
->>>>>>> dd5d9903
     <add key="darc-int-dotnet-core-setup-64df28e" value="true" />
     <add key="darc-int-dotnet-core-setup-0267ad0" value="true" />
     <add key="darc-int-dotnet-core-setup-0267ad0" value="true" />
     <!--  End: Package sources from dotnet-core-setup -->
     <!--  Begin: Package sources from dotnet-corefx -->
-<<<<<<< HEAD
     <add key="darc-int-dotnet-corefx-9f21c83" value="true" />
     <add key="darc-int-dotnet-corefx-9f21c83" value="true" />
     <add key="darc-int-dotnet-corefx-f12876b" value="true" />
@@ -109,8 +99,6 @@
     <add key="darc-int-dotnet-corefx-9299d90" value="true" />
     <add key="darc-int-dotnet-corefx-9299d90" value="true" />
     <add key="darc-int-dotnet-corefx-9299d90" value="true" />
-=======
->>>>>>> dd5d9903
     <add key="darc-int-dotnet-corefx-9299d90" value="true" />
     <add key="darc-int-dotnet-corefx-50a99d5" value="true" />
     <add key="darc-int-dotnet-corefx-50a99d5" value="true" />
