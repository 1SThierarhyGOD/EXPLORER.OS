--- conflicted
+++ resolved
@@ -6,11 +6,8 @@
     <!--  Begin: Package sources from dotnet-efcore -->
     <!--  End: Package sources from dotnet-efcore -->
     <!--  Begin: Package sources from dotnet-runtime -->
-<<<<<<< HEAD
     <add key="darc-int-dotnet-runtime-f27d337" value="https://pkgs.dev.azure.com/dnceng/_packaging/darc-int-dotnet-runtime-f27d3372/nuget/v3/index.json" />
     <add key="darc-int-dotnet-runtime-e6b3091" value="https://pkgs.dev.azure.com/dnceng/_packaging/darc-int-dotnet-runtime-e6b30911/nuget/v3/index.json" />
-=======
->>>>>>> 19785ccd
     <!--  End: Package sources from dotnet-runtime -->
     <!--End: Package sources managed by Dependency Flow automation. Do not edit the sources above.-->
     <add key="dotnet-eng" value="https://pkgs.dev.azure.com/dnceng/public/_packaging/dotnet-eng/nuget/v3/index.json" />
@@ -25,11 +22,8 @@
     <clear />
     <!--Begin: Package sources managed by Dependency Flow automation. Do not edit the sources below.-->
     <!--  Begin: Package sources from dotnet-runtime -->
-<<<<<<< HEAD
     <add key="darc-int-dotnet-runtime-e6b3091" value="true" />
     <add key="darc-int-dotnet-runtime-f27d337" value="true" />
-=======
->>>>>>> 19785ccd
     <!--  End: Package sources from dotnet-runtime -->
     <!--  Begin: Package sources from dotnet-efcore -->
     <!--  End: Package sources from dotnet-efcore -->
