--- conflicted
+++ resolved
@@ -24,11 +24,7 @@
     "xcopy-msbuild": "17.1.0"
   },
   "native-tools": {
-<<<<<<< HEAD
-    "jdk": "11.0.23"
-=======
     "jdk": "11"
->>>>>>> cad47d29
   },
   "msbuild-sdks": {
     "Microsoft.DotNet.Arcade.Sdk": "9.0.0-beta.24314.1",
