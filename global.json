{
  "sdk": {
    "version": "6.0.100-alpha.1.20523.3"
  },
  "tools": {
    "dotnet": "6.0.100-alpha.1.20523.3",
    "runtimes": {
      "dotnet/x64": [
        "2.1.23",
        "$(MicrosoftNETCoreBrowserDebugHostTransportVersion)"
      ],
      "dotnet/x86": [
        "$(MicrosoftNETCoreBrowserDebugHostTransportVersion)"
      ],
      "aspnetcore/x64": [
        "3.1.10"
      ]
    },
    "Git": "2.22.0",
    "jdk": "11.0.3",
    "vs": {
      "version": "16.5",
      "components": [
        "Microsoft.VisualStudio.Component.VC.ATL",
        "Microsoft.VisualStudio.Component.VC.Tools.x86.x64",
        "Microsoft.VisualStudio.Component.Windows10SDK.17134"
      ]
    },
    "xcopy-msbuild": "16.5.0-alpha"
  },
  "msbuild-sdks": {
<<<<<<< HEAD
    "Yarn.MSBuild": "1.15.2",
    "Microsoft.DotNet.Arcade.Sdk": "5.0.0-beta.20580.4",
    "Microsoft.DotNet.Helix.Sdk": "5.0.0-beta.20580.4"
=======
    "Yarn.MSBuild": "1.22.10",
    "Microsoft.DotNet.Arcade.Sdk": "6.0.0-beta.20610.4",
    "Microsoft.DotNet.Helix.Sdk": "6.0.0-beta.20610.4"
>>>>>>> 8d9c8de2
  }
}<|MERGE_RESOLUTION|>--- conflicted
+++ resolved
@@ -29,14 +29,8 @@
     "xcopy-msbuild": "16.5.0-alpha"
   },
   "msbuild-sdks": {
-<<<<<<< HEAD
-    "Yarn.MSBuild": "1.15.2",
-    "Microsoft.DotNet.Arcade.Sdk": "5.0.0-beta.20580.4",
-    "Microsoft.DotNet.Helix.Sdk": "5.0.0-beta.20580.4"
-=======
     "Yarn.MSBuild": "1.22.10",
     "Microsoft.DotNet.Arcade.Sdk": "6.0.0-beta.20610.4",
     "Microsoft.DotNet.Helix.Sdk": "6.0.0-beta.20610.4"
->>>>>>> 8d9c8de2
   }
 }