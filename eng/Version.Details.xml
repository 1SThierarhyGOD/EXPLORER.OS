<?xml version="1.0" encoding="utf-8"?>
<!--

  This file is used by automation to update Versions.props and may be used for other purposes, such as
  static analysis to determine the repo dependency graph.  It should only be modified manually when adding
  or removing dependencies. Updating versions should be done using the `darc` command line tool.

  See https://github.com/dotnet/arcade/blob/master/Documentation/Darc.md for instructions on using darc.
-->
<Dependencies>
  <ProductDependencies>
<<<<<<< HEAD
    <Dependency Name="dotnet-ef" Version="8.0.0-rc.2.23429.1">
      <Uri>https://github.com/dotnet/efcore</Uri>
      <Sha>6af71610366277d36698b69998cadfe6981c26b0</Sha>
    </Dependency>
    <Dependency Name="Microsoft.EntityFrameworkCore.InMemory" Version="8.0.0-rc.2.23429.1">
      <Uri>https://github.com/dotnet/efcore</Uri>
      <Sha>6af71610366277d36698b69998cadfe6981c26b0</Sha>
    </Dependency>
    <Dependency Name="Microsoft.EntityFrameworkCore.Relational" Version="8.0.0-rc.2.23429.1">
      <Uri>https://github.com/dotnet/efcore</Uri>
      <Sha>6af71610366277d36698b69998cadfe6981c26b0</Sha>
    </Dependency>
    <Dependency Name="Microsoft.EntityFrameworkCore.Sqlite" Version="8.0.0-rc.2.23429.1">
      <Uri>https://github.com/dotnet/efcore</Uri>
      <Sha>6af71610366277d36698b69998cadfe6981c26b0</Sha>
    </Dependency>
    <Dependency Name="Microsoft.EntityFrameworkCore.SqlServer" Version="8.0.0-rc.2.23429.1">
      <Uri>https://github.com/dotnet/efcore</Uri>
      <Sha>6af71610366277d36698b69998cadfe6981c26b0</Sha>
    </Dependency>
    <Dependency Name="Microsoft.EntityFrameworkCore.Tools" Version="8.0.0-rc.2.23429.1">
      <Uri>https://github.com/dotnet/efcore</Uri>
      <Sha>6af71610366277d36698b69998cadfe6981c26b0</Sha>
    </Dependency>
    <Dependency Name="Microsoft.EntityFrameworkCore" Version="8.0.0-rc.2.23429.1">
      <Uri>https://github.com/dotnet/efcore</Uri>
      <Sha>6af71610366277d36698b69998cadfe6981c26b0</Sha>
    </Dependency>
    <Dependency Name="Microsoft.EntityFrameworkCore.Design" Version="8.0.0-rc.2.23429.1">
      <Uri>https://github.com/dotnet/efcore</Uri>
      <Sha>6af71610366277d36698b69998cadfe6981c26b0</Sha>
    </Dependency>
    <Dependency Name="Microsoft.Extensions.Caching.Abstractions" Version="8.0.0-rc.2.23426.4">
      <Uri>https://github.com/dotnet/runtime</Uri>
      <Sha>4122c63a13cfe40e97ac1f9ef01d8110a66943f4</Sha>
    </Dependency>
    <Dependency Name="Microsoft.Extensions.Caching.Memory" Version="8.0.0-rc.2.23426.4">
      <Uri>https://github.com/dotnet/runtime</Uri>
      <Sha>4122c63a13cfe40e97ac1f9ef01d8110a66943f4</Sha>
    </Dependency>
    <Dependency Name="Microsoft.Extensions.Configuration.Abstractions" Version="8.0.0-rc.2.23426.4">
      <Uri>https://github.com/dotnet/runtime</Uri>
      <Sha>4122c63a13cfe40e97ac1f9ef01d8110a66943f4</Sha>
    </Dependency>
    <Dependency Name="Microsoft.Extensions.Configuration.Binder" Version="8.0.0-rc.2.23426.4">
      <Uri>https://github.com/dotnet/runtime</Uri>
      <Sha>4122c63a13cfe40e97ac1f9ef01d8110a66943f4</Sha>
    </Dependency>
    <Dependency Name="Microsoft.Extensions.Configuration.CommandLine" Version="8.0.0-rc.2.23426.4">
      <Uri>https://github.com/dotnet/runtime</Uri>
      <Sha>4122c63a13cfe40e97ac1f9ef01d8110a66943f4</Sha>
    </Dependency>
    <Dependency Name="Microsoft.Extensions.Configuration.EnvironmentVariables" Version="8.0.0-rc.2.23426.4">
      <Uri>https://github.com/dotnet/runtime</Uri>
      <Sha>4122c63a13cfe40e97ac1f9ef01d8110a66943f4</Sha>
    </Dependency>
    <Dependency Name="Microsoft.Extensions.Configuration.FileExtensions" Version="8.0.0-rc.2.23426.4">
      <Uri>https://github.com/dotnet/runtime</Uri>
      <Sha>4122c63a13cfe40e97ac1f9ef01d8110a66943f4</Sha>
    </Dependency>
    <Dependency Name="Microsoft.Extensions.Configuration.Ini" Version="8.0.0-rc.2.23426.4">
      <Uri>https://github.com/dotnet/runtime</Uri>
      <Sha>4122c63a13cfe40e97ac1f9ef01d8110a66943f4</Sha>
    </Dependency>
    <Dependency Name="Microsoft.Extensions.Configuration.Json" Version="8.0.0-rc.2.23426.4">
      <Uri>https://github.com/dotnet/runtime</Uri>
      <Sha>4122c63a13cfe40e97ac1f9ef01d8110a66943f4</Sha>
    </Dependency>
    <Dependency Name="Microsoft.Extensions.Configuration.UserSecrets" Version="8.0.0-rc.2.23426.4">
      <Uri>https://github.com/dotnet/runtime</Uri>
      <Sha>4122c63a13cfe40e97ac1f9ef01d8110a66943f4</Sha>
    </Dependency>
    <Dependency Name="Microsoft.Extensions.Configuration.Xml" Version="8.0.0-rc.2.23426.4">
      <Uri>https://github.com/dotnet/runtime</Uri>
      <Sha>4122c63a13cfe40e97ac1f9ef01d8110a66943f4</Sha>
    </Dependency>
    <Dependency Name="Microsoft.Extensions.Configuration" Version="8.0.0-rc.2.23426.4">
      <Uri>https://github.com/dotnet/runtime</Uri>
      <Sha>4122c63a13cfe40e97ac1f9ef01d8110a66943f4</Sha>
    </Dependency>
    <Dependency Name="Microsoft.Extensions.DependencyInjection.Abstractions" Version="8.0.0-rc.2.23426.4">
      <Uri>https://github.com/dotnet/runtime</Uri>
      <Sha>4122c63a13cfe40e97ac1f9ef01d8110a66943f4</Sha>
    </Dependency>
    <Dependency Name="Microsoft.Extensions.DependencyInjection" Version="8.0.0-rc.2.23426.4">
      <Uri>https://github.com/dotnet/runtime</Uri>
      <Sha>4122c63a13cfe40e97ac1f9ef01d8110a66943f4</Sha>
    </Dependency>
    <Dependency Name="Microsoft.Extensions.Diagnostics" Version="8.0.0-rc.2.23426.4">
      <Uri>https://github.com/dotnet/runtime</Uri>
      <Sha>4122c63a13cfe40e97ac1f9ef01d8110a66943f4</Sha>
    </Dependency>
    <Dependency Name="Microsoft.Extensions.Diagnostics.Abstractions" Version="8.0.0-rc.2.23426.4">
      <Uri>https://github.com/dotnet/runtime</Uri>
      <Sha>4122c63a13cfe40e97ac1f9ef01d8110a66943f4</Sha>
    </Dependency>
    <Dependency Name="Microsoft.Extensions.FileProviders.Abstractions" Version="8.0.0-rc.2.23426.4">
      <Uri>https://github.com/dotnet/runtime</Uri>
      <Sha>4122c63a13cfe40e97ac1f9ef01d8110a66943f4</Sha>
    </Dependency>
    <Dependency Name="Microsoft.Extensions.FileProviders.Composite" Version="8.0.0-rc.2.23426.4">
      <Uri>https://github.com/dotnet/runtime</Uri>
      <Sha>4122c63a13cfe40e97ac1f9ef01d8110a66943f4</Sha>
    </Dependency>
    <Dependency Name="Microsoft.Extensions.FileProviders.Physical" Version="8.0.0-rc.2.23426.4">
      <Uri>https://github.com/dotnet/runtime</Uri>
      <Sha>4122c63a13cfe40e97ac1f9ef01d8110a66943f4</Sha>
    </Dependency>
    <Dependency Name="Microsoft.Extensions.FileSystemGlobbing" Version="8.0.0-rc.2.23426.4">
      <Uri>https://github.com/dotnet/runtime</Uri>
      <Sha>4122c63a13cfe40e97ac1f9ef01d8110a66943f4</Sha>
    </Dependency>
    <Dependency Name="Microsoft.Extensions.HostFactoryResolver.Sources" Version="8.0.0-rc.2.23426.4">
      <Uri>https://github.com/dotnet/runtime</Uri>
      <Sha>4122c63a13cfe40e97ac1f9ef01d8110a66943f4</Sha>
    </Dependency>
    <Dependency Name="Microsoft.Extensions.Hosting.Abstractions" Version="8.0.0-rc.2.23426.4">
      <Uri>https://github.com/dotnet/runtime</Uri>
      <Sha>4122c63a13cfe40e97ac1f9ef01d8110a66943f4</Sha>
    </Dependency>
    <Dependency Name="Microsoft.Extensions.Hosting" Version="8.0.0-rc.2.23426.4">
      <Uri>https://github.com/dotnet/runtime</Uri>
      <Sha>4122c63a13cfe40e97ac1f9ef01d8110a66943f4</Sha>
    </Dependency>
    <Dependency Name="Microsoft.Extensions.Http" Version="8.0.0-rc.2.23426.4">
      <Uri>https://github.com/dotnet/runtime</Uri>
      <Sha>4122c63a13cfe40e97ac1f9ef01d8110a66943f4</Sha>
    </Dependency>
    <Dependency Name="Microsoft.Extensions.Logging.Abstractions" Version="8.0.0-rc.2.23426.4">
      <Uri>https://github.com/dotnet/runtime</Uri>
      <Sha>4122c63a13cfe40e97ac1f9ef01d8110a66943f4</Sha>
    </Dependency>
    <Dependency Name="Microsoft.Extensions.Logging.Configuration" Version="8.0.0-rc.2.23426.4">
      <Uri>https://github.com/dotnet/runtime</Uri>
      <Sha>4122c63a13cfe40e97ac1f9ef01d8110a66943f4</Sha>
    </Dependency>
    <Dependency Name="Microsoft.Extensions.Logging.Console" Version="8.0.0-rc.2.23426.4">
      <Uri>https://github.com/dotnet/runtime</Uri>
      <Sha>4122c63a13cfe40e97ac1f9ef01d8110a66943f4</Sha>
    </Dependency>
    <Dependency Name="Microsoft.Extensions.Logging.Debug" Version="8.0.0-rc.2.23426.4">
      <Uri>https://github.com/dotnet/runtime</Uri>
      <Sha>4122c63a13cfe40e97ac1f9ef01d8110a66943f4</Sha>
    </Dependency>
    <Dependency Name="Microsoft.Extensions.Logging.EventSource" Version="8.0.0-rc.2.23426.4">
      <Uri>https://github.com/dotnet/runtime</Uri>
      <Sha>4122c63a13cfe40e97ac1f9ef01d8110a66943f4</Sha>
    </Dependency>
    <Dependency Name="Microsoft.Extensions.Logging.EventLog" Version="8.0.0-rc.2.23426.4">
      <Uri>https://github.com/dotnet/runtime</Uri>
      <Sha>4122c63a13cfe40e97ac1f9ef01d8110a66943f4</Sha>
    </Dependency>
    <Dependency Name="Microsoft.Extensions.Logging.TraceSource" Version="8.0.0-rc.2.23426.4">
      <Uri>https://github.com/dotnet/runtime</Uri>
      <Sha>4122c63a13cfe40e97ac1f9ef01d8110a66943f4</Sha>
    </Dependency>
    <Dependency Name="Microsoft.Extensions.Logging" Version="8.0.0-rc.2.23426.4">
      <Uri>https://github.com/dotnet/runtime</Uri>
      <Sha>4122c63a13cfe40e97ac1f9ef01d8110a66943f4</Sha>
    </Dependency>
    <Dependency Name="Microsoft.Extensions.Options.ConfigurationExtensions" Version="8.0.0-rc.2.23426.4">
      <Uri>https://github.com/dotnet/runtime</Uri>
      <Sha>4122c63a13cfe40e97ac1f9ef01d8110a66943f4</Sha>
    </Dependency>
    <Dependency Name="Microsoft.Extensions.Options.DataAnnotations" Version="8.0.0-rc.2.23426.4">
      <Uri>https://github.com/dotnet/runtime</Uri>
      <Sha>4122c63a13cfe40e97ac1f9ef01d8110a66943f4</Sha>
    </Dependency>
    <Dependency Name="Microsoft.Extensions.Options" Version="8.0.0-rc.2.23426.4">
      <Uri>https://github.com/dotnet/runtime</Uri>
      <Sha>4122c63a13cfe40e97ac1f9ef01d8110a66943f4</Sha>
    </Dependency>
    <Dependency Name="Microsoft.Extensions.Primitives" Version="8.0.0-rc.2.23426.4">
      <Uri>https://github.com/dotnet/runtime</Uri>
      <Sha>4122c63a13cfe40e97ac1f9ef01d8110a66943f4</Sha>
    </Dependency>
    <Dependency Name="Microsoft.Internal.Runtime.AspNetCore.Transport" Version="8.0.0-rc.2.23426.4">
      <Uri>https://github.com/dotnet/runtime</Uri>
      <Sha>4122c63a13cfe40e97ac1f9ef01d8110a66943f4</Sha>
    </Dependency>
    <Dependency Name="Microsoft.SourceBuild.Intermediate.source-build-externals" Version="8.0.0-alpha.1.23429.1">
      <Uri>https://github.com/dotnet/source-build-externals</Uri>
      <Sha>0603839a51f5e18b89c60a3690aff5e81fa666ca</Sha>
      <SourceBuild RepoName="source-build-externals" ManagedOnly="true" />
    </Dependency>
    <Dependency Name="Microsoft.SourceBuild.Intermediate.symreader" Version="2.0.0-beta-23228-03">
      <Uri>https://github.com/dotnet/symreader</Uri>
      <Sha>27e584661980ee6d82c419a2a471ae505b7d122e</Sha>
      <SourceBuild RepoName="symreader" ManagedOnly="true" />
    </Dependency>
    <Dependency Name="System.Configuration.ConfigurationManager" Version="8.0.0-rc.2.23426.4">
      <Uri>https://github.com/dotnet/runtime</Uri>
      <Sha>4122c63a13cfe40e97ac1f9ef01d8110a66943f4</Sha>
    </Dependency>
    <Dependency Name="System.Diagnostics.DiagnosticSource" Version="8.0.0-rc.2.23426.4">
      <Uri>https://github.com/dotnet/runtime</Uri>
      <Sha>4122c63a13cfe40e97ac1f9ef01d8110a66943f4</Sha>
    </Dependency>
    <Dependency Name="System.Diagnostics.EventLog" Version="8.0.0-rc.2.23426.4">
      <Uri>https://github.com/dotnet/runtime</Uri>
      <Sha>4122c63a13cfe40e97ac1f9ef01d8110a66943f4</Sha>
    </Dependency>
    <Dependency Name="System.DirectoryServices.Protocols" Version="8.0.0-rc.2.23426.4">
      <Uri>https://github.com/dotnet/runtime</Uri>
      <Sha>4122c63a13cfe40e97ac1f9ef01d8110a66943f4</Sha>
    </Dependency>
    <Dependency Name="System.IO.Pipelines" Version="8.0.0-rc.2.23426.4">
      <Uri>https://github.com/dotnet/runtime</Uri>
      <Sha>4122c63a13cfe40e97ac1f9ef01d8110a66943f4</Sha>
    </Dependency>
    <Dependency Name="System.Net.Http.Json" Version="8.0.0-rc.2.23426.4">
      <Uri>https://github.com/dotnet/runtime</Uri>
      <Sha>4122c63a13cfe40e97ac1f9ef01d8110a66943f4</Sha>
    </Dependency>
    <Dependency Name="System.Net.Http.WinHttpHandler" Version="8.0.0-rc.2.23426.4">
      <Uri>https://github.com/dotnet/runtime</Uri>
      <Sha>4122c63a13cfe40e97ac1f9ef01d8110a66943f4</Sha>
    </Dependency>
    <Dependency Name="System.Reflection.Metadata" Version="8.0.0-rc.2.23426.4">
      <Uri>https://github.com/dotnet/runtime</Uri>
      <Sha>4122c63a13cfe40e97ac1f9ef01d8110a66943f4</Sha>
    </Dependency>
    <Dependency Name="System.Resources.Extensions" Version="8.0.0-rc.2.23426.4">
      <Uri>https://github.com/dotnet/runtime</Uri>
      <Sha>4122c63a13cfe40e97ac1f9ef01d8110a66943f4</Sha>
    </Dependency>
    <Dependency Name="System.Security.Cryptography.Pkcs" Version="8.0.0-rc.2.23426.4">
      <Uri>https://github.com/dotnet/runtime</Uri>
      <Sha>4122c63a13cfe40e97ac1f9ef01d8110a66943f4</Sha>
    </Dependency>
    <Dependency Name="System.Security.Cryptography.Xml" Version="8.0.0-rc.2.23426.4">
      <Uri>https://github.com/dotnet/runtime</Uri>
      <Sha>4122c63a13cfe40e97ac1f9ef01d8110a66943f4</Sha>
    </Dependency>
    <Dependency Name="System.Security.Permissions" Version="8.0.0-rc.2.23426.4">
      <Uri>https://github.com/dotnet/runtime</Uri>
      <Sha>4122c63a13cfe40e97ac1f9ef01d8110a66943f4</Sha>
    </Dependency>
    <Dependency Name="System.ServiceProcess.ServiceController" Version="8.0.0-rc.2.23426.4">
      <Uri>https://github.com/dotnet/runtime</Uri>
      <Sha>4122c63a13cfe40e97ac1f9ef01d8110a66943f4</Sha>
    </Dependency>
    <Dependency Name="System.Text.Encodings.Web" Version="8.0.0-rc.2.23426.4">
      <Uri>https://github.com/dotnet/runtime</Uri>
      <Sha>4122c63a13cfe40e97ac1f9ef01d8110a66943f4</Sha>
    </Dependency>
    <Dependency Name="System.Text.Json" Version="8.0.0-rc.2.23426.4">
      <Uri>https://github.com/dotnet/runtime</Uri>
      <Sha>4122c63a13cfe40e97ac1f9ef01d8110a66943f4</Sha>
    </Dependency>
    <Dependency Name="System.Threading.AccessControl" Version="8.0.0-rc.2.23426.4">
      <Uri>https://github.com/dotnet/runtime</Uri>
      <Sha>4122c63a13cfe40e97ac1f9ef01d8110a66943f4</Sha>
    </Dependency>
    <Dependency Name="System.Threading.Channels" Version="8.0.0-rc.2.23426.4">
      <Uri>https://github.com/dotnet/runtime</Uri>
      <Sha>4122c63a13cfe40e97ac1f9ef01d8110a66943f4</Sha>
    </Dependency>
    <Dependency Name="System.Threading.RateLimiting" Version="8.0.0-rc.2.23426.4">
      <Uri>https://github.com/dotnet/runtime</Uri>
      <Sha>4122c63a13cfe40e97ac1f9ef01d8110a66943f4</Sha>
    </Dependency>
    <Dependency Name="Microsoft.Extensions.DependencyModel" Version="8.0.0-rc.2.23426.4">
      <Uri>https://github.com/dotnet/runtime</Uri>
      <Sha>4122c63a13cfe40e97ac1f9ef01d8110a66943f4</Sha>
    </Dependency>
    <Dependency Name="Microsoft.NETCore.App.Ref" Version="8.0.0-rc.2.23426.4">
      <Uri>https://github.com/dotnet/runtime</Uri>
      <Sha>4122c63a13cfe40e97ac1f9ef01d8110a66943f4</Sha>
    </Dependency>
    <Dependency Name="Microsoft.NET.Runtime.MonoAOTCompiler.Task" Version="8.0.0-rc.2.23426.4">
      <Uri>https://github.com/dotnet/runtime</Uri>
      <Sha>4122c63a13cfe40e97ac1f9ef01d8110a66943f4</Sha>
    </Dependency>
    <Dependency Name="Microsoft.NET.Runtime.WebAssembly.Sdk" Version="8.0.0-rc.2.23426.4">
      <Uri>https://github.com/dotnet/runtime</Uri>
      <Sha>4122c63a13cfe40e97ac1f9ef01d8110a66943f4</Sha>
    </Dependency>
    <Dependency Name="Microsoft.Bcl.AsyncInterfaces" Version="8.0.0-rc.2.23426.4">
      <Uri>https://github.com/dotnet/runtime</Uri>
      <Sha>4122c63a13cfe40e97ac1f9ef01d8110a66943f4</Sha>
    </Dependency>
    <!-- Transitive package to provide coherency in dotnet/extensions -->
    <Dependency Name="Microsoft.Bcl.TimeProvider" Version="8.0.0-rc.2.23426.4">
      <Uri>https://github.com/dotnet/runtime</Uri>
      <Sha>4122c63a13cfe40e97ac1f9ef01d8110a66943f4</Sha>
    </Dependency>
    <Dependency Name="System.Collections.Immutable" Version="8.0.0-rc.2.23426.4">
      <Uri>https://github.com/dotnet/runtime</Uri>
      <Sha>4122c63a13cfe40e97ac1f9ef01d8110a66943f4</Sha>
    </Dependency>
    <Dependency Name="System.Diagnostics.PerformanceCounter" Version="8.0.0-rc.2.23426.4">
      <Uri>https://github.com/dotnet/runtime</Uri>
      <Sha>4122c63a13cfe40e97ac1f9ef01d8110a66943f4</Sha>
    </Dependency>
    <Dependency Name="System.IO.Hashing" Version="8.0.0-rc.2.23426.4">
      <Uri>https://github.com/dotnet/runtime</Uri>
      <Sha>4122c63a13cfe40e97ac1f9ef01d8110a66943f4</Sha>
    </Dependency>
    <Dependency Name="System.Runtime.Caching" Version="8.0.0-rc.2.23426.4">
      <Uri>https://github.com/dotnet/runtime</Uri>
      <Sha>4122c63a13cfe40e97ac1f9ef01d8110a66943f4</Sha>
=======
    <Dependency Name="dotnet-ef" Version="9.0.0-alpha.1.23421.9">
      <Uri>https://github.com/dotnet/efcore</Uri>
      <Sha>8f52c86d7a31810711e3fa4c56a970bc10a1b026</Sha>
    </Dependency>
    <Dependency Name="Microsoft.EntityFrameworkCore.InMemory" Version="9.0.0-alpha.1.23421.9">
      <Uri>https://github.com/dotnet/efcore</Uri>
      <Sha>8f52c86d7a31810711e3fa4c56a970bc10a1b026</Sha>
    </Dependency>
    <Dependency Name="Microsoft.EntityFrameworkCore.Relational" Version="9.0.0-alpha.1.23421.9">
      <Uri>https://github.com/dotnet/efcore</Uri>
      <Sha>8f52c86d7a31810711e3fa4c56a970bc10a1b026</Sha>
    </Dependency>
    <Dependency Name="Microsoft.EntityFrameworkCore.Sqlite" Version="9.0.0-alpha.1.23421.9">
      <Uri>https://github.com/dotnet/efcore</Uri>
      <Sha>8f52c86d7a31810711e3fa4c56a970bc10a1b026</Sha>
    </Dependency>
    <Dependency Name="Microsoft.EntityFrameworkCore.SqlServer" Version="9.0.0-alpha.1.23421.9">
      <Uri>https://github.com/dotnet/efcore</Uri>
      <Sha>8f52c86d7a31810711e3fa4c56a970bc10a1b026</Sha>
    </Dependency>
    <Dependency Name="Microsoft.EntityFrameworkCore.Tools" Version="9.0.0-alpha.1.23421.9">
      <Uri>https://github.com/dotnet/efcore</Uri>
      <Sha>8f52c86d7a31810711e3fa4c56a970bc10a1b026</Sha>
    </Dependency>
    <Dependency Name="Microsoft.EntityFrameworkCore" Version="9.0.0-alpha.1.23421.9">
      <Uri>https://github.com/dotnet/efcore</Uri>
      <Sha>8f52c86d7a31810711e3fa4c56a970bc10a1b026</Sha>
    </Dependency>
    <Dependency Name="Microsoft.EntityFrameworkCore.Design" Version="9.0.0-alpha.1.23421.9">
      <Uri>https://github.com/dotnet/efcore</Uri>
      <Sha>8f52c86d7a31810711e3fa4c56a970bc10a1b026</Sha>
    </Dependency>
    <Dependency Name="Microsoft.Extensions.Caching.Abstractions" Version="8.0.0-rc.1.23421.3">
      <Uri>https://github.com/dotnet/runtime</Uri>
      <Sha>f8c110b8003d68cc635add4ca791d6cf2e645561</Sha>
    </Dependency>
    <Dependency Name="Microsoft.Extensions.Caching.Memory" Version="8.0.0-rc.1.23421.3">
      <Uri>https://github.com/dotnet/runtime</Uri>
      <Sha>f8c110b8003d68cc635add4ca791d6cf2e645561</Sha>
    </Dependency>
    <Dependency Name="Microsoft.Extensions.Configuration.Abstractions" Version="8.0.0-rc.1.23421.3">
      <Uri>https://github.com/dotnet/runtime</Uri>
      <Sha>f8c110b8003d68cc635add4ca791d6cf2e645561</Sha>
    </Dependency>
    <Dependency Name="Microsoft.Extensions.Configuration.Binder" Version="8.0.0-rc.1.23421.3">
      <Uri>https://github.com/dotnet/runtime</Uri>
      <Sha>f8c110b8003d68cc635add4ca791d6cf2e645561</Sha>
    </Dependency>
    <Dependency Name="Microsoft.Extensions.Configuration.CommandLine" Version="8.0.0-rc.1.23421.3">
      <Uri>https://github.com/dotnet/runtime</Uri>
      <Sha>f8c110b8003d68cc635add4ca791d6cf2e645561</Sha>
    </Dependency>
    <Dependency Name="Microsoft.Extensions.Configuration.EnvironmentVariables" Version="8.0.0-rc.1.23421.3">
      <Uri>https://github.com/dotnet/runtime</Uri>
      <Sha>f8c110b8003d68cc635add4ca791d6cf2e645561</Sha>
    </Dependency>
    <Dependency Name="Microsoft.Extensions.Configuration.FileExtensions" Version="8.0.0-rc.1.23421.3">
      <Uri>https://github.com/dotnet/runtime</Uri>
      <Sha>f8c110b8003d68cc635add4ca791d6cf2e645561</Sha>
    </Dependency>
    <Dependency Name="Microsoft.Extensions.Configuration.Ini" Version="8.0.0-rc.1.23421.3">
      <Uri>https://github.com/dotnet/runtime</Uri>
      <Sha>f8c110b8003d68cc635add4ca791d6cf2e645561</Sha>
    </Dependency>
    <Dependency Name="Microsoft.Extensions.Configuration.Json" Version="8.0.0-rc.1.23421.3">
      <Uri>https://github.com/dotnet/runtime</Uri>
      <Sha>f8c110b8003d68cc635add4ca791d6cf2e645561</Sha>
    </Dependency>
    <Dependency Name="Microsoft.Extensions.Configuration.UserSecrets" Version="8.0.0-rc.1.23421.3">
      <Uri>https://github.com/dotnet/runtime</Uri>
      <Sha>f8c110b8003d68cc635add4ca791d6cf2e645561</Sha>
    </Dependency>
    <Dependency Name="Microsoft.Extensions.Configuration.Xml" Version="8.0.0-rc.1.23421.3">
      <Uri>https://github.com/dotnet/runtime</Uri>
      <Sha>f8c110b8003d68cc635add4ca791d6cf2e645561</Sha>
    </Dependency>
    <Dependency Name="Microsoft.Extensions.Configuration" Version="8.0.0-rc.1.23421.3">
      <Uri>https://github.com/dotnet/runtime</Uri>
      <Sha>f8c110b8003d68cc635add4ca791d6cf2e645561</Sha>
    </Dependency>
    <Dependency Name="Microsoft.Extensions.DependencyInjection.Abstractions" Version="8.0.0-rc.1.23421.3">
      <Uri>https://github.com/dotnet/runtime</Uri>
      <Sha>f8c110b8003d68cc635add4ca791d6cf2e645561</Sha>
    </Dependency>
    <Dependency Name="Microsoft.Extensions.DependencyInjection" Version="8.0.0-rc.1.23421.3">
      <Uri>https://github.com/dotnet/runtime</Uri>
      <Sha>f8c110b8003d68cc635add4ca791d6cf2e645561</Sha>
    </Dependency>
    <Dependency Name="Microsoft.Extensions.Diagnostics" Version="8.0.0-rc.1.23421.3">
      <Uri>https://github.com/dotnet/runtime</Uri>
      <Sha>f8c110b8003d68cc635add4ca791d6cf2e645561</Sha>
    </Dependency>
    <Dependency Name="Microsoft.Extensions.Diagnostics.Abstractions" Version="8.0.0-rc.1.23421.3">
      <Uri>https://github.com/dotnet/runtime</Uri>
      <Sha>f8c110b8003d68cc635add4ca791d6cf2e645561</Sha>
    </Dependency>
    <Dependency Name="Microsoft.Extensions.FileProviders.Abstractions" Version="8.0.0-rc.1.23421.3">
      <Uri>https://github.com/dotnet/runtime</Uri>
      <Sha>f8c110b8003d68cc635add4ca791d6cf2e645561</Sha>
    </Dependency>
    <Dependency Name="Microsoft.Extensions.FileProviders.Composite" Version="8.0.0-rc.1.23421.3">
      <Uri>https://github.com/dotnet/runtime</Uri>
      <Sha>f8c110b8003d68cc635add4ca791d6cf2e645561</Sha>
    </Dependency>
    <Dependency Name="Microsoft.Extensions.FileProviders.Physical" Version="8.0.0-rc.1.23421.3">
      <Uri>https://github.com/dotnet/runtime</Uri>
      <Sha>f8c110b8003d68cc635add4ca791d6cf2e645561</Sha>
    </Dependency>
    <Dependency Name="Microsoft.Extensions.FileSystemGlobbing" Version="8.0.0-rc.1.23421.3">
      <Uri>https://github.com/dotnet/runtime</Uri>
      <Sha>f8c110b8003d68cc635add4ca791d6cf2e645561</Sha>
    </Dependency>
    <Dependency Name="Microsoft.Extensions.HostFactoryResolver.Sources" Version="8.0.0-rc.1.23421.3">
      <Uri>https://github.com/dotnet/runtime</Uri>
      <Sha>f8c110b8003d68cc635add4ca791d6cf2e645561</Sha>
    </Dependency>
    <Dependency Name="Microsoft.Extensions.Hosting.Abstractions" Version="8.0.0-rc.1.23421.3">
      <Uri>https://github.com/dotnet/runtime</Uri>
      <Sha>f8c110b8003d68cc635add4ca791d6cf2e645561</Sha>
    </Dependency>
    <Dependency Name="Microsoft.Extensions.Hosting" Version="8.0.0-rc.1.23421.3">
      <Uri>https://github.com/dotnet/runtime</Uri>
      <Sha>f8c110b8003d68cc635add4ca791d6cf2e645561</Sha>
    </Dependency>
    <Dependency Name="Microsoft.Extensions.Http" Version="8.0.0-rc.1.23421.3">
      <Uri>https://github.com/dotnet/runtime</Uri>
      <Sha>f8c110b8003d68cc635add4ca791d6cf2e645561</Sha>
    </Dependency>
    <Dependency Name="Microsoft.Extensions.Logging.Abstractions" Version="8.0.0-rc.1.23421.3">
      <Uri>https://github.com/dotnet/runtime</Uri>
      <Sha>f8c110b8003d68cc635add4ca791d6cf2e645561</Sha>
    </Dependency>
    <Dependency Name="Microsoft.Extensions.Logging.Configuration" Version="8.0.0-rc.1.23421.3">
      <Uri>https://github.com/dotnet/runtime</Uri>
      <Sha>f8c110b8003d68cc635add4ca791d6cf2e645561</Sha>
    </Dependency>
    <Dependency Name="Microsoft.Extensions.Logging.Console" Version="8.0.0-rc.1.23421.3">
      <Uri>https://github.com/dotnet/runtime</Uri>
      <Sha>f8c110b8003d68cc635add4ca791d6cf2e645561</Sha>
    </Dependency>
    <Dependency Name="Microsoft.Extensions.Logging.Debug" Version="8.0.0-rc.1.23421.3">
      <Uri>https://github.com/dotnet/runtime</Uri>
      <Sha>f8c110b8003d68cc635add4ca791d6cf2e645561</Sha>
    </Dependency>
    <Dependency Name="Microsoft.Extensions.Logging.EventSource" Version="8.0.0-rc.1.23421.3">
      <Uri>https://github.com/dotnet/runtime</Uri>
      <Sha>f8c110b8003d68cc635add4ca791d6cf2e645561</Sha>
    </Dependency>
    <Dependency Name="Microsoft.Extensions.Logging.EventLog" Version="8.0.0-rc.1.23421.3">
      <Uri>https://github.com/dotnet/runtime</Uri>
      <Sha>f8c110b8003d68cc635add4ca791d6cf2e645561</Sha>
    </Dependency>
    <Dependency Name="Microsoft.Extensions.Logging.TraceSource" Version="8.0.0-rc.1.23421.3">
      <Uri>https://github.com/dotnet/runtime</Uri>
      <Sha>f8c110b8003d68cc635add4ca791d6cf2e645561</Sha>
    </Dependency>
    <Dependency Name="Microsoft.Extensions.Logging" Version="8.0.0-rc.1.23421.3">
      <Uri>https://github.com/dotnet/runtime</Uri>
      <Sha>f8c110b8003d68cc635add4ca791d6cf2e645561</Sha>
    </Dependency>
    <Dependency Name="Microsoft.Extensions.Options.ConfigurationExtensions" Version="8.0.0-rc.1.23421.3">
      <Uri>https://github.com/dotnet/runtime</Uri>
      <Sha>f8c110b8003d68cc635add4ca791d6cf2e645561</Sha>
    </Dependency>
    <Dependency Name="Microsoft.Extensions.Options.DataAnnotations" Version="8.0.0-rc.1.23421.3">
      <Uri>https://github.com/dotnet/runtime</Uri>
      <Sha>f8c110b8003d68cc635add4ca791d6cf2e645561</Sha>
    </Dependency>
    <Dependency Name="Microsoft.Extensions.Options" Version="8.0.0-rc.1.23421.3">
      <Uri>https://github.com/dotnet/runtime</Uri>
      <Sha>f8c110b8003d68cc635add4ca791d6cf2e645561</Sha>
    </Dependency>
    <Dependency Name="Microsoft.Extensions.Primitives" Version="8.0.0-rc.1.23421.3">
      <Uri>https://github.com/dotnet/runtime</Uri>
      <Sha>f8c110b8003d68cc635add4ca791d6cf2e645561</Sha>
    </Dependency>
    <Dependency Name="Microsoft.Internal.Runtime.AspNetCore.Transport" Version="8.0.0-rc.1.23421.3">
      <Uri>https://github.com/dotnet/runtime</Uri>
      <Sha>f8c110b8003d68cc635add4ca791d6cf2e645561</Sha>
    </Dependency>
    <Dependency Name="Microsoft.SourceBuild.Intermediate.source-build-externals" Version="8.0.0-alpha.1.23418.1">
      <Uri>https://github.com/dotnet/source-build-externals</Uri>
      <Sha>8fc77fa8f591051da1120ebb76c3795b7b584495</Sha>
      <SourceBuild RepoName="source-build-externals" ManagedOnly="true" />
    </Dependency>
    <Dependency Name="System.Configuration.ConfigurationManager" Version="8.0.0-rc.1.23421.3">
      <Uri>https://github.com/dotnet/runtime</Uri>
      <Sha>f8c110b8003d68cc635add4ca791d6cf2e645561</Sha>
    </Dependency>
    <Dependency Name="System.Diagnostics.DiagnosticSource" Version="8.0.0-rc.1.23421.3">
      <Uri>https://github.com/dotnet/runtime</Uri>
      <Sha>f8c110b8003d68cc635add4ca791d6cf2e645561</Sha>
    </Dependency>
    <Dependency Name="System.Diagnostics.EventLog" Version="8.0.0-rc.1.23421.3">
      <Uri>https://github.com/dotnet/runtime</Uri>
      <Sha>f8c110b8003d68cc635add4ca791d6cf2e645561</Sha>
    </Dependency>
    <Dependency Name="System.DirectoryServices.Protocols" Version="8.0.0-rc.1.23421.3">
      <Uri>https://github.com/dotnet/runtime</Uri>
      <Sha>f8c110b8003d68cc635add4ca791d6cf2e645561</Sha>
    </Dependency>
    <Dependency Name="System.IO.Pipelines" Version="8.0.0-rc.1.23421.3">
      <Uri>https://github.com/dotnet/runtime</Uri>
      <Sha>f8c110b8003d68cc635add4ca791d6cf2e645561</Sha>
    </Dependency>
    <Dependency Name="System.Net.Http.Json" Version="8.0.0-rc.1.23421.3">
      <Uri>https://github.com/dotnet/runtime</Uri>
      <Sha>f8c110b8003d68cc635add4ca791d6cf2e645561</Sha>
    </Dependency>
    <Dependency Name="System.Net.Http.WinHttpHandler" Version="8.0.0-rc.1.23421.3">
      <Uri>https://github.com/dotnet/runtime</Uri>
      <Sha>f8c110b8003d68cc635add4ca791d6cf2e645561</Sha>
    </Dependency>
    <Dependency Name="System.Reflection.Metadata" Version="8.0.0-rc.1.23421.3">
      <Uri>https://github.com/dotnet/runtime</Uri>
      <Sha>f8c110b8003d68cc635add4ca791d6cf2e645561</Sha>
    </Dependency>
    <Dependency Name="System.Resources.Extensions" Version="8.0.0-rc.1.23421.3">
      <Uri>https://github.com/dotnet/runtime</Uri>
      <Sha>f8c110b8003d68cc635add4ca791d6cf2e645561</Sha>
    </Dependency>
    <Dependency Name="System.Security.Cryptography.Pkcs" Version="8.0.0-rc.1.23421.3">
      <Uri>https://github.com/dotnet/runtime</Uri>
      <Sha>f8c110b8003d68cc635add4ca791d6cf2e645561</Sha>
    </Dependency>
    <Dependency Name="System.Security.Cryptography.Xml" Version="8.0.0-rc.1.23421.3">
      <Uri>https://github.com/dotnet/runtime</Uri>
      <Sha>f8c110b8003d68cc635add4ca791d6cf2e645561</Sha>
    </Dependency>
    <Dependency Name="System.Security.Permissions" Version="8.0.0-rc.1.23421.3">
      <Uri>https://github.com/dotnet/runtime</Uri>
      <Sha>f8c110b8003d68cc635add4ca791d6cf2e645561</Sha>
    </Dependency>
    <Dependency Name="System.ServiceProcess.ServiceController" Version="8.0.0-rc.1.23421.3">
      <Uri>https://github.com/dotnet/runtime</Uri>
      <Sha>f8c110b8003d68cc635add4ca791d6cf2e645561</Sha>
    </Dependency>
    <Dependency Name="System.Text.Encodings.Web" Version="8.0.0-rc.1.23421.3">
      <Uri>https://github.com/dotnet/runtime</Uri>
      <Sha>f8c110b8003d68cc635add4ca791d6cf2e645561</Sha>
    </Dependency>
    <Dependency Name="System.Text.Json" Version="8.0.0-rc.1.23421.3">
      <Uri>https://github.com/dotnet/runtime</Uri>
      <Sha>f8c110b8003d68cc635add4ca791d6cf2e645561</Sha>
    </Dependency>
    <Dependency Name="System.Threading.AccessControl" Version="8.0.0-rc.1.23421.3">
      <Uri>https://github.com/dotnet/runtime</Uri>
      <Sha>f8c110b8003d68cc635add4ca791d6cf2e645561</Sha>
    </Dependency>
    <Dependency Name="System.Threading.Channels" Version="8.0.0-rc.1.23421.3">
      <Uri>https://github.com/dotnet/runtime</Uri>
      <Sha>f8c110b8003d68cc635add4ca791d6cf2e645561</Sha>
    </Dependency>
    <Dependency Name="System.Threading.RateLimiting" Version="8.0.0-rc.1.23421.3">
      <Uri>https://github.com/dotnet/runtime</Uri>
      <Sha>f8c110b8003d68cc635add4ca791d6cf2e645561</Sha>
    </Dependency>
    <Dependency Name="Microsoft.Extensions.DependencyModel" Version="8.0.0-rc.1.23421.3">
      <Uri>https://github.com/dotnet/runtime</Uri>
      <Sha>f8c110b8003d68cc635add4ca791d6cf2e645561</Sha>
    </Dependency>
    <Dependency Name="Microsoft.NETCore.App.Ref" Version="8.0.0-rc.1.23421.3">
      <Uri>https://github.com/dotnet/runtime</Uri>
      <Sha>f8c110b8003d68cc635add4ca791d6cf2e645561</Sha>
    </Dependency>
    <Dependency Name="Microsoft.NET.Runtime.MonoAOTCompiler.Task" Version="8.0.0-rc.1.23421.3">
      <Uri>https://github.com/dotnet/runtime</Uri>
      <Sha>f8c110b8003d68cc635add4ca791d6cf2e645561</Sha>
    </Dependency>
    <Dependency Name="Microsoft.NET.Runtime.WebAssembly.Sdk" Version="8.0.0-rc.1.23421.3">
      <Uri>https://github.com/dotnet/runtime</Uri>
      <Sha>f8c110b8003d68cc635add4ca791d6cf2e645561</Sha>
    </Dependency>
    <Dependency Name="Microsoft.Bcl.AsyncInterfaces" Version="8.0.0-rc.1.23421.3">
      <Uri>https://github.com/dotnet/runtime</Uri>
      <Sha>f8c110b8003d68cc635add4ca791d6cf2e645561</Sha>
    </Dependency>
    <!-- Transitive package to provide coherency in dotnet/extensions -->
    <Dependency Name="Microsoft.Bcl.TimeProvider" Version="8.0.0-rc.1.23421.3">
      <Uri>https://github.com/dotnet/runtime</Uri>
      <Sha>f8c110b8003d68cc635add4ca791d6cf2e645561</Sha>
    </Dependency>
    <Dependency Name="System.Collections.Immutable" Version="8.0.0-rc.1.23421.3">
      <Uri>https://github.com/dotnet/runtime</Uri>
      <Sha>f8c110b8003d68cc635add4ca791d6cf2e645561</Sha>
    </Dependency>
    <Dependency Name="System.Diagnostics.PerformanceCounter" Version="8.0.0-rc.1.23421.3">
      <Uri>https://github.com/dotnet/runtime</Uri>
      <Sha>f8c110b8003d68cc635add4ca791d6cf2e645561</Sha>
    </Dependency>
    <Dependency Name="System.IO.Hashing" Version="8.0.0-rc.1.23421.3">
      <Uri>https://github.com/dotnet/runtime</Uri>
      <Sha>f8c110b8003d68cc635add4ca791d6cf2e645561</Sha>
    </Dependency>
    <Dependency Name="System.Runtime.Caching" Version="8.0.0-rc.1.23421.3">
      <Uri>https://github.com/dotnet/runtime</Uri>
      <Sha>f8c110b8003d68cc635add4ca791d6cf2e645561</Sha>
>>>>>>> af88c03c
    </Dependency>
    <!--
         Win-x64 is used here because we have picked an arbitrary runtime identifier to flow the version of the latest NETCore.App runtime.
         All Runtime.$rid packages should have the same version.
    -->
<<<<<<< HEAD
    <Dependency Name="Microsoft.NETCore.App.Runtime.win-x64" Version="8.0.0-rc.2.23426.4">
      <Uri>https://github.com/dotnet/runtime</Uri>
      <Sha>4122c63a13cfe40e97ac1f9ef01d8110a66943f4</Sha>
      <SourceBuild RepoName="runtime" ManagedOnly="false" />
    </Dependency>
    <Dependency Name="Microsoft.NETCore.App.Runtime.AOT.win-x64.Cross.browser-wasm" Version="8.0.0-rc.2.23426.4">
      <Uri>https://github.com/dotnet/runtime</Uri>
      <Sha>4122c63a13cfe40e97ac1f9ef01d8110a66943f4</Sha>
    </Dependency>
    <Dependency Name="Microsoft.NETCore.BrowserDebugHost.Transport" Version="8.0.0-rc.2.23426.4">
      <Uri>https://github.com/dotnet/runtime</Uri>
      <Sha>4122c63a13cfe40e97ac1f9ef01d8110a66943f4</Sha>
=======
    <Dependency Name="Microsoft.NETCore.App.Runtime.win-x64" Version="8.0.0-rc.1.23421.3">
      <Uri>https://github.com/dotnet/runtime</Uri>
      <Sha>f8c110b8003d68cc635add4ca791d6cf2e645561</Sha>
      <SourceBuild RepoName="runtime" ManagedOnly="false" />
    </Dependency>
    <Dependency Name="Microsoft.NETCore.App.Runtime.AOT.win-x64.Cross.browser-wasm" Version="8.0.0-rc.1.23421.3">
      <Uri>https://github.com/dotnet/runtime</Uri>
      <Sha>f8c110b8003d68cc635add4ca791d6cf2e645561</Sha>
    </Dependency>
    <Dependency Name="Microsoft.NETCore.BrowserDebugHost.Transport" Version="8.0.0-rc.1.23421.3">
      <Uri>https://github.com/dotnet/runtime</Uri>
      <Sha>f8c110b8003d68cc635add4ca791d6cf2e645561</Sha>
>>>>>>> af88c03c
    </Dependency>
    <Dependency Name="Microsoft.Web.Xdt" Version="7.0.0-preview.22423.2">
      <Uri>https://github.com/dotnet/xdt</Uri>
      <Sha>9a1c3e1b7f0c8763d4c96e593961a61a72679a7b</Sha>
      <SourceBuild RepoName="xdt" ManagedOnly="true" />
    </Dependency>
<<<<<<< HEAD
    <Dependency Name="Microsoft.SourceBuild.Intermediate.source-build-reference-packages" Version="8.0.0-alpha.1.23428.2">
      <Uri>https://github.com/dotnet/source-build-reference-packages</Uri>
      <Sha>26ce96327dd346534926c4551f8b8d62a6fc724f</Sha>
=======
    <Dependency Name="Microsoft.SourceBuild.Intermediate.source-build-reference-packages" Version="8.0.0-alpha.1.23424.1">
      <Uri>https://github.com/dotnet/source-build-reference-packages</Uri>
      <Sha>93c23409e630c4f267234540b0e3557b76a53ef4</Sha>
>>>>>>> af88c03c
      <SourceBuild RepoName="source-build-reference-packages" ManagedOnly="true" />
    </Dependency>
    <!-- Not updated automatically -->
    <Dependency Name="Microsoft.CodeAnalysis.Common" Version="4.7.0-3.23314.3">
      <Uri>https://github.com/dotnet/roslyn</Uri>
      <Sha>1aa759af23d2a29043ea44fcef5bd6823dafa5d0</Sha>
      <SourceBuild RepoName="roslyn" ManagedOnly="true" />
    </Dependency>
    <Dependency Name="Microsoft.CodeAnalysis.ExternalAccess.AspNetCore" Version="4.7.0-3.23314.3">
      <Uri>https://github.com/dotnet/roslyn</Uri>
      <Sha>1aa759af23d2a29043ea44fcef5bd6823dafa5d0</Sha>
    </Dependency>
    <Dependency Name="Microsoft.CodeAnalysis.CSharp" Version="4.7.0-3.23314.3">
      <Uri>https://github.com/dotnet/roslyn</Uri>
      <Sha>1aa759af23d2a29043ea44fcef5bd6823dafa5d0</Sha>
    </Dependency>
    <Dependency Name="Microsoft.CodeAnalysis.CSharp.Workspaces" Version="4.7.0-3.23314.3">
      <Uri>https://github.com/dotnet/roslyn</Uri>
      <Sha>1aa759af23d2a29043ea44fcef5bd6823dafa5d0</Sha>
    </Dependency>
<<<<<<< HEAD
    <Dependency Name="System.Composition" Version="8.0.0-rc.2.23426.4">
      <Uri>https://github.com/dotnet/runtime</Uri>
      <Sha>4122c63a13cfe40e97ac1f9ef01d8110a66943f4</Sha>
=======
    <Dependency Name="System.Composition" Version="8.0.0-rc.1.23421.3">
      <Uri>https://github.com/dotnet/runtime</Uri>
      <Sha>f8c110b8003d68cc635add4ca791d6cf2e645561</Sha>
>>>>>>> af88c03c
    </Dependency>
  </ProductDependencies>
  <ToolsetDependencies>
    <!-- Listed explicitly to workaround https://github.com/dotnet/cli/issues/10528 -->
<<<<<<< HEAD
    <Dependency Name="Microsoft.NETCore.Platforms" Version="8.0.0-rc.2.23426.4">
      <Uri>https://github.com/dotnet/runtime</Uri>
      <Sha>4122c63a13cfe40e97ac1f9ef01d8110a66943f4</Sha>
=======
    <Dependency Name="Microsoft.NETCore.Platforms" Version="8.0.0-rc.1.23421.3">
      <Uri>https://github.com/dotnet/runtime</Uri>
      <Sha>f8c110b8003d68cc635add4ca791d6cf2e645561</Sha>
>>>>>>> af88c03c
    </Dependency>
    <Dependency Name="System.Drawing.Common" Version="9.0.0-alpha.1.23420.1">
      <Uri>https://github.com/dotnet/winforms</Uri>
      <Sha>eaf8dc910e9c1b0e6fe40264fe666c6a395bc47b</Sha>
    </Dependency>
    <Dependency Name="Microsoft.DotNet.Arcade.Sdk" Version="8.0.0-beta.23425.2">
      <Uri>https://github.com/dotnet/arcade</Uri>
      <Sha>90c167d5c57de4a8bced566379dbd893556c94e8</Sha>
      <SourceBuild RepoName="arcade" ManagedOnly="true" />
    </Dependency>
    <Dependency Name="Microsoft.DotNet.Build.Tasks.Installers" Version="8.0.0-beta.23425.2">
      <Uri>https://github.com/dotnet/arcade</Uri>
      <Sha>90c167d5c57de4a8bced566379dbd893556c94e8</Sha>
    </Dependency>
    <Dependency Name="Microsoft.DotNet.Build.Tasks.Templating" Version="8.0.0-beta.23425.2">
      <Uri>https://github.com/dotnet/arcade</Uri>
      <Sha>90c167d5c57de4a8bced566379dbd893556c94e8</Sha>
    </Dependency>
    <Dependency Name="Microsoft.DotNet.Helix.Sdk" Version="8.0.0-beta.23425.2">
      <Uri>https://github.com/dotnet/arcade</Uri>
      <Sha>90c167d5c57de4a8bced566379dbd893556c94e8</Sha>
    </Dependency>
    <Dependency Name="Microsoft.DotNet.RemoteExecutor" Version="8.0.0-beta.23425.2">
      <Uri>https://github.com/dotnet/arcade</Uri>
      <Sha>90c167d5c57de4a8bced566379dbd893556c94e8</Sha>
    </Dependency>
<<<<<<< HEAD
    <Dependency Name="Microsoft.Extensions.Telemetry.Testing" Version="8.0.0-rc.2.23428.2">
      <Uri>https://github.com/dotnet/extensions</Uri>
      <Sha>c7f3469dc74a9d5ad728db8ae623353a27347d2c</Sha>
=======
    <Dependency Name="Microsoft.Extensions.Telemetry.Testing" Version="9.0.0-alpha.1.23421.4">
      <Uri>https://github.com/dotnet/extensions</Uri>
      <Sha>a387e38dc927035db5492b47e9607867da7d5005</Sha>
>>>>>>> af88c03c
    </Dependency>
    <Dependency Name="NuGet.Frameworks" Version="6.2.4">
      <Uri>https://github.com/nuget/nuget.client</Uri>
      <Sha>8fef55f5a55a3b4f2c96cd1a9b5ddc51d4b927f8</Sha>
    </Dependency>
    <Dependency Name="NuGet.Packaging" Version="6.2.4">
      <Uri>https://github.com/nuget/nuget.client</Uri>
      <Sha>8fef55f5a55a3b4f2c96cd1a9b5ddc51d4b927f8</Sha>
    </Dependency>
    <Dependency Name="NuGet.Versioning" Version="6.2.4">
      <Uri>https://github.com/nuget/nuget.client</Uri>
      <Sha>8fef55f5a55a3b4f2c96cd1a9b5ddc51d4b927f8</Sha>
    </Dependency>
    <Dependency Name="Microsoft.SourceBuild.Intermediate.symreader" Version="2.1.0-beta.23409.1">
      <Uri>https://github.com/dotnet/symreader</Uri>
      <Sha>6f3128d255b0b1eb177712c7f2ab2ef0a147d251</Sha>
      <SourceBuild RepoName="symreader" ManagedOnly="true" />
    </Dependency>
  </ToolsetDependencies>
</Dependencies><|MERGE_RESOLUTION|>--- conflicted
+++ resolved
@@ -9,310 +9,6 @@
 -->
 <Dependencies>
   <ProductDependencies>
-<<<<<<< HEAD
-    <Dependency Name="dotnet-ef" Version="8.0.0-rc.2.23429.1">
-      <Uri>https://github.com/dotnet/efcore</Uri>
-      <Sha>6af71610366277d36698b69998cadfe6981c26b0</Sha>
-    </Dependency>
-    <Dependency Name="Microsoft.EntityFrameworkCore.InMemory" Version="8.0.0-rc.2.23429.1">
-      <Uri>https://github.com/dotnet/efcore</Uri>
-      <Sha>6af71610366277d36698b69998cadfe6981c26b0</Sha>
-    </Dependency>
-    <Dependency Name="Microsoft.EntityFrameworkCore.Relational" Version="8.0.0-rc.2.23429.1">
-      <Uri>https://github.com/dotnet/efcore</Uri>
-      <Sha>6af71610366277d36698b69998cadfe6981c26b0</Sha>
-    </Dependency>
-    <Dependency Name="Microsoft.EntityFrameworkCore.Sqlite" Version="8.0.0-rc.2.23429.1">
-      <Uri>https://github.com/dotnet/efcore</Uri>
-      <Sha>6af71610366277d36698b69998cadfe6981c26b0</Sha>
-    </Dependency>
-    <Dependency Name="Microsoft.EntityFrameworkCore.SqlServer" Version="8.0.0-rc.2.23429.1">
-      <Uri>https://github.com/dotnet/efcore</Uri>
-      <Sha>6af71610366277d36698b69998cadfe6981c26b0</Sha>
-    </Dependency>
-    <Dependency Name="Microsoft.EntityFrameworkCore.Tools" Version="8.0.0-rc.2.23429.1">
-      <Uri>https://github.com/dotnet/efcore</Uri>
-      <Sha>6af71610366277d36698b69998cadfe6981c26b0</Sha>
-    </Dependency>
-    <Dependency Name="Microsoft.EntityFrameworkCore" Version="8.0.0-rc.2.23429.1">
-      <Uri>https://github.com/dotnet/efcore</Uri>
-      <Sha>6af71610366277d36698b69998cadfe6981c26b0</Sha>
-    </Dependency>
-    <Dependency Name="Microsoft.EntityFrameworkCore.Design" Version="8.0.0-rc.2.23429.1">
-      <Uri>https://github.com/dotnet/efcore</Uri>
-      <Sha>6af71610366277d36698b69998cadfe6981c26b0</Sha>
-    </Dependency>
-    <Dependency Name="Microsoft.Extensions.Caching.Abstractions" Version="8.0.0-rc.2.23426.4">
-      <Uri>https://github.com/dotnet/runtime</Uri>
-      <Sha>4122c63a13cfe40e97ac1f9ef01d8110a66943f4</Sha>
-    </Dependency>
-    <Dependency Name="Microsoft.Extensions.Caching.Memory" Version="8.0.0-rc.2.23426.4">
-      <Uri>https://github.com/dotnet/runtime</Uri>
-      <Sha>4122c63a13cfe40e97ac1f9ef01d8110a66943f4</Sha>
-    </Dependency>
-    <Dependency Name="Microsoft.Extensions.Configuration.Abstractions" Version="8.0.0-rc.2.23426.4">
-      <Uri>https://github.com/dotnet/runtime</Uri>
-      <Sha>4122c63a13cfe40e97ac1f9ef01d8110a66943f4</Sha>
-    </Dependency>
-    <Dependency Name="Microsoft.Extensions.Configuration.Binder" Version="8.0.0-rc.2.23426.4">
-      <Uri>https://github.com/dotnet/runtime</Uri>
-      <Sha>4122c63a13cfe40e97ac1f9ef01d8110a66943f4</Sha>
-    </Dependency>
-    <Dependency Name="Microsoft.Extensions.Configuration.CommandLine" Version="8.0.0-rc.2.23426.4">
-      <Uri>https://github.com/dotnet/runtime</Uri>
-      <Sha>4122c63a13cfe40e97ac1f9ef01d8110a66943f4</Sha>
-    </Dependency>
-    <Dependency Name="Microsoft.Extensions.Configuration.EnvironmentVariables" Version="8.0.0-rc.2.23426.4">
-      <Uri>https://github.com/dotnet/runtime</Uri>
-      <Sha>4122c63a13cfe40e97ac1f9ef01d8110a66943f4</Sha>
-    </Dependency>
-    <Dependency Name="Microsoft.Extensions.Configuration.FileExtensions" Version="8.0.0-rc.2.23426.4">
-      <Uri>https://github.com/dotnet/runtime</Uri>
-      <Sha>4122c63a13cfe40e97ac1f9ef01d8110a66943f4</Sha>
-    </Dependency>
-    <Dependency Name="Microsoft.Extensions.Configuration.Ini" Version="8.0.0-rc.2.23426.4">
-      <Uri>https://github.com/dotnet/runtime</Uri>
-      <Sha>4122c63a13cfe40e97ac1f9ef01d8110a66943f4</Sha>
-    </Dependency>
-    <Dependency Name="Microsoft.Extensions.Configuration.Json" Version="8.0.0-rc.2.23426.4">
-      <Uri>https://github.com/dotnet/runtime</Uri>
-      <Sha>4122c63a13cfe40e97ac1f9ef01d8110a66943f4</Sha>
-    </Dependency>
-    <Dependency Name="Microsoft.Extensions.Configuration.UserSecrets" Version="8.0.0-rc.2.23426.4">
-      <Uri>https://github.com/dotnet/runtime</Uri>
-      <Sha>4122c63a13cfe40e97ac1f9ef01d8110a66943f4</Sha>
-    </Dependency>
-    <Dependency Name="Microsoft.Extensions.Configuration.Xml" Version="8.0.0-rc.2.23426.4">
-      <Uri>https://github.com/dotnet/runtime</Uri>
-      <Sha>4122c63a13cfe40e97ac1f9ef01d8110a66943f4</Sha>
-    </Dependency>
-    <Dependency Name="Microsoft.Extensions.Configuration" Version="8.0.0-rc.2.23426.4">
-      <Uri>https://github.com/dotnet/runtime</Uri>
-      <Sha>4122c63a13cfe40e97ac1f9ef01d8110a66943f4</Sha>
-    </Dependency>
-    <Dependency Name="Microsoft.Extensions.DependencyInjection.Abstractions" Version="8.0.0-rc.2.23426.4">
-      <Uri>https://github.com/dotnet/runtime</Uri>
-      <Sha>4122c63a13cfe40e97ac1f9ef01d8110a66943f4</Sha>
-    </Dependency>
-    <Dependency Name="Microsoft.Extensions.DependencyInjection" Version="8.0.0-rc.2.23426.4">
-      <Uri>https://github.com/dotnet/runtime</Uri>
-      <Sha>4122c63a13cfe40e97ac1f9ef01d8110a66943f4</Sha>
-    </Dependency>
-    <Dependency Name="Microsoft.Extensions.Diagnostics" Version="8.0.0-rc.2.23426.4">
-      <Uri>https://github.com/dotnet/runtime</Uri>
-      <Sha>4122c63a13cfe40e97ac1f9ef01d8110a66943f4</Sha>
-    </Dependency>
-    <Dependency Name="Microsoft.Extensions.Diagnostics.Abstractions" Version="8.0.0-rc.2.23426.4">
-      <Uri>https://github.com/dotnet/runtime</Uri>
-      <Sha>4122c63a13cfe40e97ac1f9ef01d8110a66943f4</Sha>
-    </Dependency>
-    <Dependency Name="Microsoft.Extensions.FileProviders.Abstractions" Version="8.0.0-rc.2.23426.4">
-      <Uri>https://github.com/dotnet/runtime</Uri>
-      <Sha>4122c63a13cfe40e97ac1f9ef01d8110a66943f4</Sha>
-    </Dependency>
-    <Dependency Name="Microsoft.Extensions.FileProviders.Composite" Version="8.0.0-rc.2.23426.4">
-      <Uri>https://github.com/dotnet/runtime</Uri>
-      <Sha>4122c63a13cfe40e97ac1f9ef01d8110a66943f4</Sha>
-    </Dependency>
-    <Dependency Name="Microsoft.Extensions.FileProviders.Physical" Version="8.0.0-rc.2.23426.4">
-      <Uri>https://github.com/dotnet/runtime</Uri>
-      <Sha>4122c63a13cfe40e97ac1f9ef01d8110a66943f4</Sha>
-    </Dependency>
-    <Dependency Name="Microsoft.Extensions.FileSystemGlobbing" Version="8.0.0-rc.2.23426.4">
-      <Uri>https://github.com/dotnet/runtime</Uri>
-      <Sha>4122c63a13cfe40e97ac1f9ef01d8110a66943f4</Sha>
-    </Dependency>
-    <Dependency Name="Microsoft.Extensions.HostFactoryResolver.Sources" Version="8.0.0-rc.2.23426.4">
-      <Uri>https://github.com/dotnet/runtime</Uri>
-      <Sha>4122c63a13cfe40e97ac1f9ef01d8110a66943f4</Sha>
-    </Dependency>
-    <Dependency Name="Microsoft.Extensions.Hosting.Abstractions" Version="8.0.0-rc.2.23426.4">
-      <Uri>https://github.com/dotnet/runtime</Uri>
-      <Sha>4122c63a13cfe40e97ac1f9ef01d8110a66943f4</Sha>
-    </Dependency>
-    <Dependency Name="Microsoft.Extensions.Hosting" Version="8.0.0-rc.2.23426.4">
-      <Uri>https://github.com/dotnet/runtime</Uri>
-      <Sha>4122c63a13cfe40e97ac1f9ef01d8110a66943f4</Sha>
-    </Dependency>
-    <Dependency Name="Microsoft.Extensions.Http" Version="8.0.0-rc.2.23426.4">
-      <Uri>https://github.com/dotnet/runtime</Uri>
-      <Sha>4122c63a13cfe40e97ac1f9ef01d8110a66943f4</Sha>
-    </Dependency>
-    <Dependency Name="Microsoft.Extensions.Logging.Abstractions" Version="8.0.0-rc.2.23426.4">
-      <Uri>https://github.com/dotnet/runtime</Uri>
-      <Sha>4122c63a13cfe40e97ac1f9ef01d8110a66943f4</Sha>
-    </Dependency>
-    <Dependency Name="Microsoft.Extensions.Logging.Configuration" Version="8.0.0-rc.2.23426.4">
-      <Uri>https://github.com/dotnet/runtime</Uri>
-      <Sha>4122c63a13cfe40e97ac1f9ef01d8110a66943f4</Sha>
-    </Dependency>
-    <Dependency Name="Microsoft.Extensions.Logging.Console" Version="8.0.0-rc.2.23426.4">
-      <Uri>https://github.com/dotnet/runtime</Uri>
-      <Sha>4122c63a13cfe40e97ac1f9ef01d8110a66943f4</Sha>
-    </Dependency>
-    <Dependency Name="Microsoft.Extensions.Logging.Debug" Version="8.0.0-rc.2.23426.4">
-      <Uri>https://github.com/dotnet/runtime</Uri>
-      <Sha>4122c63a13cfe40e97ac1f9ef01d8110a66943f4</Sha>
-    </Dependency>
-    <Dependency Name="Microsoft.Extensions.Logging.EventSource" Version="8.0.0-rc.2.23426.4">
-      <Uri>https://github.com/dotnet/runtime</Uri>
-      <Sha>4122c63a13cfe40e97ac1f9ef01d8110a66943f4</Sha>
-    </Dependency>
-    <Dependency Name="Microsoft.Extensions.Logging.EventLog" Version="8.0.0-rc.2.23426.4">
-      <Uri>https://github.com/dotnet/runtime</Uri>
-      <Sha>4122c63a13cfe40e97ac1f9ef01d8110a66943f4</Sha>
-    </Dependency>
-    <Dependency Name="Microsoft.Extensions.Logging.TraceSource" Version="8.0.0-rc.2.23426.4">
-      <Uri>https://github.com/dotnet/runtime</Uri>
-      <Sha>4122c63a13cfe40e97ac1f9ef01d8110a66943f4</Sha>
-    </Dependency>
-    <Dependency Name="Microsoft.Extensions.Logging" Version="8.0.0-rc.2.23426.4">
-      <Uri>https://github.com/dotnet/runtime</Uri>
-      <Sha>4122c63a13cfe40e97ac1f9ef01d8110a66943f4</Sha>
-    </Dependency>
-    <Dependency Name="Microsoft.Extensions.Options.ConfigurationExtensions" Version="8.0.0-rc.2.23426.4">
-      <Uri>https://github.com/dotnet/runtime</Uri>
-      <Sha>4122c63a13cfe40e97ac1f9ef01d8110a66943f4</Sha>
-    </Dependency>
-    <Dependency Name="Microsoft.Extensions.Options.DataAnnotations" Version="8.0.0-rc.2.23426.4">
-      <Uri>https://github.com/dotnet/runtime</Uri>
-      <Sha>4122c63a13cfe40e97ac1f9ef01d8110a66943f4</Sha>
-    </Dependency>
-    <Dependency Name="Microsoft.Extensions.Options" Version="8.0.0-rc.2.23426.4">
-      <Uri>https://github.com/dotnet/runtime</Uri>
-      <Sha>4122c63a13cfe40e97ac1f9ef01d8110a66943f4</Sha>
-    </Dependency>
-    <Dependency Name="Microsoft.Extensions.Primitives" Version="8.0.0-rc.2.23426.4">
-      <Uri>https://github.com/dotnet/runtime</Uri>
-      <Sha>4122c63a13cfe40e97ac1f9ef01d8110a66943f4</Sha>
-    </Dependency>
-    <Dependency Name="Microsoft.Internal.Runtime.AspNetCore.Transport" Version="8.0.0-rc.2.23426.4">
-      <Uri>https://github.com/dotnet/runtime</Uri>
-      <Sha>4122c63a13cfe40e97ac1f9ef01d8110a66943f4</Sha>
-    </Dependency>
-    <Dependency Name="Microsoft.SourceBuild.Intermediate.source-build-externals" Version="8.0.0-alpha.1.23429.1">
-      <Uri>https://github.com/dotnet/source-build-externals</Uri>
-      <Sha>0603839a51f5e18b89c60a3690aff5e81fa666ca</Sha>
-      <SourceBuild RepoName="source-build-externals" ManagedOnly="true" />
-    </Dependency>
-    <Dependency Name="Microsoft.SourceBuild.Intermediate.symreader" Version="2.0.0-beta-23228-03">
-      <Uri>https://github.com/dotnet/symreader</Uri>
-      <Sha>27e584661980ee6d82c419a2a471ae505b7d122e</Sha>
-      <SourceBuild RepoName="symreader" ManagedOnly="true" />
-    </Dependency>
-    <Dependency Name="System.Configuration.ConfigurationManager" Version="8.0.0-rc.2.23426.4">
-      <Uri>https://github.com/dotnet/runtime</Uri>
-      <Sha>4122c63a13cfe40e97ac1f9ef01d8110a66943f4</Sha>
-    </Dependency>
-    <Dependency Name="System.Diagnostics.DiagnosticSource" Version="8.0.0-rc.2.23426.4">
-      <Uri>https://github.com/dotnet/runtime</Uri>
-      <Sha>4122c63a13cfe40e97ac1f9ef01d8110a66943f4</Sha>
-    </Dependency>
-    <Dependency Name="System.Diagnostics.EventLog" Version="8.0.0-rc.2.23426.4">
-      <Uri>https://github.com/dotnet/runtime</Uri>
-      <Sha>4122c63a13cfe40e97ac1f9ef01d8110a66943f4</Sha>
-    </Dependency>
-    <Dependency Name="System.DirectoryServices.Protocols" Version="8.0.0-rc.2.23426.4">
-      <Uri>https://github.com/dotnet/runtime</Uri>
-      <Sha>4122c63a13cfe40e97ac1f9ef01d8110a66943f4</Sha>
-    </Dependency>
-    <Dependency Name="System.IO.Pipelines" Version="8.0.0-rc.2.23426.4">
-      <Uri>https://github.com/dotnet/runtime</Uri>
-      <Sha>4122c63a13cfe40e97ac1f9ef01d8110a66943f4</Sha>
-    </Dependency>
-    <Dependency Name="System.Net.Http.Json" Version="8.0.0-rc.2.23426.4">
-      <Uri>https://github.com/dotnet/runtime</Uri>
-      <Sha>4122c63a13cfe40e97ac1f9ef01d8110a66943f4</Sha>
-    </Dependency>
-    <Dependency Name="System.Net.Http.WinHttpHandler" Version="8.0.0-rc.2.23426.4">
-      <Uri>https://github.com/dotnet/runtime</Uri>
-      <Sha>4122c63a13cfe40e97ac1f9ef01d8110a66943f4</Sha>
-    </Dependency>
-    <Dependency Name="System.Reflection.Metadata" Version="8.0.0-rc.2.23426.4">
-      <Uri>https://github.com/dotnet/runtime</Uri>
-      <Sha>4122c63a13cfe40e97ac1f9ef01d8110a66943f4</Sha>
-    </Dependency>
-    <Dependency Name="System.Resources.Extensions" Version="8.0.0-rc.2.23426.4">
-      <Uri>https://github.com/dotnet/runtime</Uri>
-      <Sha>4122c63a13cfe40e97ac1f9ef01d8110a66943f4</Sha>
-    </Dependency>
-    <Dependency Name="System.Security.Cryptography.Pkcs" Version="8.0.0-rc.2.23426.4">
-      <Uri>https://github.com/dotnet/runtime</Uri>
-      <Sha>4122c63a13cfe40e97ac1f9ef01d8110a66943f4</Sha>
-    </Dependency>
-    <Dependency Name="System.Security.Cryptography.Xml" Version="8.0.0-rc.2.23426.4">
-      <Uri>https://github.com/dotnet/runtime</Uri>
-      <Sha>4122c63a13cfe40e97ac1f9ef01d8110a66943f4</Sha>
-    </Dependency>
-    <Dependency Name="System.Security.Permissions" Version="8.0.0-rc.2.23426.4">
-      <Uri>https://github.com/dotnet/runtime</Uri>
-      <Sha>4122c63a13cfe40e97ac1f9ef01d8110a66943f4</Sha>
-    </Dependency>
-    <Dependency Name="System.ServiceProcess.ServiceController" Version="8.0.0-rc.2.23426.4">
-      <Uri>https://github.com/dotnet/runtime</Uri>
-      <Sha>4122c63a13cfe40e97ac1f9ef01d8110a66943f4</Sha>
-    </Dependency>
-    <Dependency Name="System.Text.Encodings.Web" Version="8.0.0-rc.2.23426.4">
-      <Uri>https://github.com/dotnet/runtime</Uri>
-      <Sha>4122c63a13cfe40e97ac1f9ef01d8110a66943f4</Sha>
-    </Dependency>
-    <Dependency Name="System.Text.Json" Version="8.0.0-rc.2.23426.4">
-      <Uri>https://github.com/dotnet/runtime</Uri>
-      <Sha>4122c63a13cfe40e97ac1f9ef01d8110a66943f4</Sha>
-    </Dependency>
-    <Dependency Name="System.Threading.AccessControl" Version="8.0.0-rc.2.23426.4">
-      <Uri>https://github.com/dotnet/runtime</Uri>
-      <Sha>4122c63a13cfe40e97ac1f9ef01d8110a66943f4</Sha>
-    </Dependency>
-    <Dependency Name="System.Threading.Channels" Version="8.0.0-rc.2.23426.4">
-      <Uri>https://github.com/dotnet/runtime</Uri>
-      <Sha>4122c63a13cfe40e97ac1f9ef01d8110a66943f4</Sha>
-    </Dependency>
-    <Dependency Name="System.Threading.RateLimiting" Version="8.0.0-rc.2.23426.4">
-      <Uri>https://github.com/dotnet/runtime</Uri>
-      <Sha>4122c63a13cfe40e97ac1f9ef01d8110a66943f4</Sha>
-    </Dependency>
-    <Dependency Name="Microsoft.Extensions.DependencyModel" Version="8.0.0-rc.2.23426.4">
-      <Uri>https://github.com/dotnet/runtime</Uri>
-      <Sha>4122c63a13cfe40e97ac1f9ef01d8110a66943f4</Sha>
-    </Dependency>
-    <Dependency Name="Microsoft.NETCore.App.Ref" Version="8.0.0-rc.2.23426.4">
-      <Uri>https://github.com/dotnet/runtime</Uri>
-      <Sha>4122c63a13cfe40e97ac1f9ef01d8110a66943f4</Sha>
-    </Dependency>
-    <Dependency Name="Microsoft.NET.Runtime.MonoAOTCompiler.Task" Version="8.0.0-rc.2.23426.4">
-      <Uri>https://github.com/dotnet/runtime</Uri>
-      <Sha>4122c63a13cfe40e97ac1f9ef01d8110a66943f4</Sha>
-    </Dependency>
-    <Dependency Name="Microsoft.NET.Runtime.WebAssembly.Sdk" Version="8.0.0-rc.2.23426.4">
-      <Uri>https://github.com/dotnet/runtime</Uri>
-      <Sha>4122c63a13cfe40e97ac1f9ef01d8110a66943f4</Sha>
-    </Dependency>
-    <Dependency Name="Microsoft.Bcl.AsyncInterfaces" Version="8.0.0-rc.2.23426.4">
-      <Uri>https://github.com/dotnet/runtime</Uri>
-      <Sha>4122c63a13cfe40e97ac1f9ef01d8110a66943f4</Sha>
-    </Dependency>
-    <!-- Transitive package to provide coherency in dotnet/extensions -->
-    <Dependency Name="Microsoft.Bcl.TimeProvider" Version="8.0.0-rc.2.23426.4">
-      <Uri>https://github.com/dotnet/runtime</Uri>
-      <Sha>4122c63a13cfe40e97ac1f9ef01d8110a66943f4</Sha>
-    </Dependency>
-    <Dependency Name="System.Collections.Immutable" Version="8.0.0-rc.2.23426.4">
-      <Uri>https://github.com/dotnet/runtime</Uri>
-      <Sha>4122c63a13cfe40e97ac1f9ef01d8110a66943f4</Sha>
-    </Dependency>
-    <Dependency Name="System.Diagnostics.PerformanceCounter" Version="8.0.0-rc.2.23426.4">
-      <Uri>https://github.com/dotnet/runtime</Uri>
-      <Sha>4122c63a13cfe40e97ac1f9ef01d8110a66943f4</Sha>
-    </Dependency>
-    <Dependency Name="System.IO.Hashing" Version="8.0.0-rc.2.23426.4">
-      <Uri>https://github.com/dotnet/runtime</Uri>
-      <Sha>4122c63a13cfe40e97ac1f9ef01d8110a66943f4</Sha>
-    </Dependency>
-    <Dependency Name="System.Runtime.Caching" Version="8.0.0-rc.2.23426.4">
-      <Uri>https://github.com/dotnet/runtime</Uri>
-      <Sha>4122c63a13cfe40e97ac1f9ef01d8110a66943f4</Sha>
-=======
     <Dependency Name="dotnet-ef" Version="9.0.0-alpha.1.23421.9">
       <Uri>https://github.com/dotnet/efcore</Uri>
       <Sha>8f52c86d7a31810711e3fa4c56a970bc10a1b026</Sha>
@@ -610,31 +306,16 @@
     <Dependency Name="System.Runtime.Caching" Version="8.0.0-rc.1.23421.3">
       <Uri>https://github.com/dotnet/runtime</Uri>
       <Sha>f8c110b8003d68cc635add4ca791d6cf2e645561</Sha>
->>>>>>> af88c03c
     </Dependency>
     <!--
          Win-x64 is used here because we have picked an arbitrary runtime identifier to flow the version of the latest NETCore.App runtime.
          All Runtime.$rid packages should have the same version.
     -->
-<<<<<<< HEAD
-    <Dependency Name="Microsoft.NETCore.App.Runtime.win-x64" Version="8.0.0-rc.2.23426.4">
-      <Uri>https://github.com/dotnet/runtime</Uri>
-      <Sha>4122c63a13cfe40e97ac1f9ef01d8110a66943f4</Sha>
+    <Dependency Name="Microsoft.NETCore.App.Runtime.win-x64" Version="8.0.0-rc.1.23421.3">
+      <Uri>https://github.com/dotnet/runtime</Uri>
+      <Sha>f8c110b8003d68cc635add4ca791d6cf2e645561</Sha>
       <SourceBuild RepoName="runtime" ManagedOnly="false" />
     </Dependency>
-    <Dependency Name="Microsoft.NETCore.App.Runtime.AOT.win-x64.Cross.browser-wasm" Version="8.0.0-rc.2.23426.4">
-      <Uri>https://github.com/dotnet/runtime</Uri>
-      <Sha>4122c63a13cfe40e97ac1f9ef01d8110a66943f4</Sha>
-    </Dependency>
-    <Dependency Name="Microsoft.NETCore.BrowserDebugHost.Transport" Version="8.0.0-rc.2.23426.4">
-      <Uri>https://github.com/dotnet/runtime</Uri>
-      <Sha>4122c63a13cfe40e97ac1f9ef01d8110a66943f4</Sha>
-=======
-    <Dependency Name="Microsoft.NETCore.App.Runtime.win-x64" Version="8.0.0-rc.1.23421.3">
-      <Uri>https://github.com/dotnet/runtime</Uri>
-      <Sha>f8c110b8003d68cc635add4ca791d6cf2e645561</Sha>
-      <SourceBuild RepoName="runtime" ManagedOnly="false" />
-    </Dependency>
     <Dependency Name="Microsoft.NETCore.App.Runtime.AOT.win-x64.Cross.browser-wasm" Version="8.0.0-rc.1.23421.3">
       <Uri>https://github.com/dotnet/runtime</Uri>
       <Sha>f8c110b8003d68cc635add4ca791d6cf2e645561</Sha>
@@ -642,22 +323,15 @@
     <Dependency Name="Microsoft.NETCore.BrowserDebugHost.Transport" Version="8.0.0-rc.1.23421.3">
       <Uri>https://github.com/dotnet/runtime</Uri>
       <Sha>f8c110b8003d68cc635add4ca791d6cf2e645561</Sha>
->>>>>>> af88c03c
     </Dependency>
     <Dependency Name="Microsoft.Web.Xdt" Version="7.0.0-preview.22423.2">
       <Uri>https://github.com/dotnet/xdt</Uri>
       <Sha>9a1c3e1b7f0c8763d4c96e593961a61a72679a7b</Sha>
       <SourceBuild RepoName="xdt" ManagedOnly="true" />
     </Dependency>
-<<<<<<< HEAD
-    <Dependency Name="Microsoft.SourceBuild.Intermediate.source-build-reference-packages" Version="8.0.0-alpha.1.23428.2">
-      <Uri>https://github.com/dotnet/source-build-reference-packages</Uri>
-      <Sha>26ce96327dd346534926c4551f8b8d62a6fc724f</Sha>
-=======
     <Dependency Name="Microsoft.SourceBuild.Intermediate.source-build-reference-packages" Version="8.0.0-alpha.1.23424.1">
       <Uri>https://github.com/dotnet/source-build-reference-packages</Uri>
       <Sha>93c23409e630c4f267234540b0e3557b76a53ef4</Sha>
->>>>>>> af88c03c
       <SourceBuild RepoName="source-build-reference-packages" ManagedOnly="true" />
     </Dependency>
     <!-- Not updated automatically -->
@@ -678,28 +352,16 @@
       <Uri>https://github.com/dotnet/roslyn</Uri>
       <Sha>1aa759af23d2a29043ea44fcef5bd6823dafa5d0</Sha>
     </Dependency>
-<<<<<<< HEAD
-    <Dependency Name="System.Composition" Version="8.0.0-rc.2.23426.4">
-      <Uri>https://github.com/dotnet/runtime</Uri>
-      <Sha>4122c63a13cfe40e97ac1f9ef01d8110a66943f4</Sha>
-=======
     <Dependency Name="System.Composition" Version="8.0.0-rc.1.23421.3">
       <Uri>https://github.com/dotnet/runtime</Uri>
       <Sha>f8c110b8003d68cc635add4ca791d6cf2e645561</Sha>
->>>>>>> af88c03c
     </Dependency>
   </ProductDependencies>
   <ToolsetDependencies>
     <!-- Listed explicitly to workaround https://github.com/dotnet/cli/issues/10528 -->
-<<<<<<< HEAD
-    <Dependency Name="Microsoft.NETCore.Platforms" Version="8.0.0-rc.2.23426.4">
-      <Uri>https://github.com/dotnet/runtime</Uri>
-      <Sha>4122c63a13cfe40e97ac1f9ef01d8110a66943f4</Sha>
-=======
     <Dependency Name="Microsoft.NETCore.Platforms" Version="8.0.0-rc.1.23421.3">
       <Uri>https://github.com/dotnet/runtime</Uri>
       <Sha>f8c110b8003d68cc635add4ca791d6cf2e645561</Sha>
->>>>>>> af88c03c
     </Dependency>
     <Dependency Name="System.Drawing.Common" Version="9.0.0-alpha.1.23420.1">
       <Uri>https://github.com/dotnet/winforms</Uri>
@@ -726,15 +388,9 @@
       <Uri>https://github.com/dotnet/arcade</Uri>
       <Sha>90c167d5c57de4a8bced566379dbd893556c94e8</Sha>
     </Dependency>
-<<<<<<< HEAD
-    <Dependency Name="Microsoft.Extensions.Telemetry.Testing" Version="8.0.0-rc.2.23428.2">
-      <Uri>https://github.com/dotnet/extensions</Uri>
-      <Sha>c7f3469dc74a9d5ad728db8ae623353a27347d2c</Sha>
-=======
     <Dependency Name="Microsoft.Extensions.Telemetry.Testing" Version="9.0.0-alpha.1.23421.4">
       <Uri>https://github.com/dotnet/extensions</Uri>
       <Sha>a387e38dc927035db5492b47e9607867da7d5005</Sha>
->>>>>>> af88c03c
     </Dependency>
     <Dependency Name="NuGet.Frameworks" Version="6.2.4">
       <Uri>https://github.com/nuget/nuget.client</Uri>
